--- conflicted
+++ resolved
@@ -24,10 +24,7 @@
       matrix:
         os: ["macos-latest", "ubuntu-20.04", "windows-latest"]
         python-version: ["3.7", "3.8", "3.9", "3.10"]
-<<<<<<< HEAD
-=======
       fail-fast: false
->>>>>>> 954ed431
     runs-on: ${{ matrix.os }}
 
     # Installation and testing
