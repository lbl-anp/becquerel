"""Base class for spectrum file parsers."""

from __future__ import print_function
import os
from copy import deepcopy
import datetime
import numpy as np
from uncertainties import UFloat, unumpy
from .. import parsers
from .utils import handle_uncs, handle_datetime, bin_centers_from_edges
from .rebin import rebin
from . import plotting


class SpectrumError(Exception):
    """Exception raised by Spectrum."""

    pass


class UncalibratedError(SpectrumError):
    """Raised when an uncalibrated spectrum is treated as calibrated."""

    pass


class Spectrum(object):
    """
    Represents an energy spectrum.

    Initialize a Spectrum directly, or with Spectrum.from_file(filename).

    Note on livetime:
      A livetime of None is the default for a counts-based spectrum, and
        indicates a missing or unknown livetime.
      A livetime of np.nan is the default for a CPS-based spectrum, and
        indicates that livetime is not a meaningful quantity for this type of
        spectrum.
      Either of these types of spectrum may be initialized with a livetime
        value. However, any operation that produces a CPS-based spectrum
        (such as a spectrum subtraction) will discard the livetime and set it
        to np.nan since livetime is then a meaningless quantity.
      Operations that produce a counts-based spectrum may or may not preserve a
        livetime value (for example, the sum of two spectra has a livetime
        equal to the sum of the two livetimes; but a scalar multiplication or
        division results in a livetime of None).

    Data Attributes:
      bin_edges_kev: np.array of energy bin edges, if calibrated
      livetime: int or float of livetime, in seconds. See note above
      realtime: int or float of realtime, in seconds. May be None
      infilename: the filename the spectrum was loaded from, if applicable
      start_time: a datetime.datetime object representing the acquisition start
      stop_time: a datetime.datetime object representing the acquisition end

    Properties (read-only):
      counts: counts in each channel, with uncertainty
      counts_vals: counts in each channel, no uncertainty
      counts_uncs: uncertainties on counts in each channel
      cps: counts per second in each channel, with uncertainty
      cps_vals: counts per second in each channel, no uncertainty
      cps_uncs: uncertainties on counts per second in each channel
      cpskev: CPS/keV in each channel, with uncertainty
      cpskev_vals: CPS/keV in each channel, no uncertainty
      cpskev_uncs: uncertainties on CPS/keV in each channel
      channels: np.array of channel index as integers
      is_calibrated: bool indicating calibration status
      energies_kev: np.array of energy bin centers, if calibrated
      bin_widths: np.array of energy bin widths, if calibrated

    Methods:
      apply_calibration: use an EnergyCal object to calibrate this spectrum
      calibrate_like: copy the calibrated bin edges from another spectrum
      rm_calibration: remove the calibrated bin edges
      combine_bins: make a new Spectrum with counts combined into bigger bins
      downsample: make a new Spectrum, downsampled from this one by a factor
      copy: return a deep copy of this Spectrum object
    """

    def __init__(self, counts=None, cps=None, uncs=None, bin_edges_kev=None,
                 input_file_object=None, livetime=None, realtime=None,
                 start_time=None, stop_time=None):
        """Initialize the spectrum.

        Either counts or cps must be specified. Other args are optional.
        If start_time, stop_time, and realtime are being provided, only two of
        these should be specified as arguments, and the third will be
        calculated from the other two.

        See note on livetime in class docstring. As a reminder:
          livetime = None indicates a missing or unknown livetime, and may
            occur in a counts-based spectrum.
          livetime = np.nan indicates that livetime is not meaningful, and may
            occur in a CPS-based spectrum.

        Args:
          counts: counts per channel. array-like of ints, floats or UFloats
          cps: counts per second per channel. array-like of floats or UFloats
          uncs (optional): an iterable of uncertainty on the counts for each
            channel.
            If counts is given, is NOT a UFloat type, and uncs is not given,
            the uncertainties are assumed to be sqrt(N), with a minimum
            uncertainty of 1 (e.g. for 0 counts).
            If cps is given, uncs defaults to an array of np.nan
          bin_edges_kev (optional): an iterable of bin edge energies
            If not none, should have length of (len(counts) + 1)
          input_file_object (optional): a parser file object
          livetime (optional): the livetime of the spectrum [s]
            Note that livetime is not preserved through CPS-based operations,
            such as any subtraction, or addition with a CPS-based spectrum.
          realtime (optional): the duration of the acquisition [s]
          start_time (optional): datetime or string representing the
            acquisition start
          stop_time (optional): datetime or string representing the acquisition
            end.

        Raises:
          ValueError: for bin edges not monotonically increasing;
            livetime > realtime; or start_time > stop_time
          SpectrumError: for bad input arguments
          UncertaintiesError: if uncertainties are overspecified or of mixed
            types
          TypeError: for bad type on input args (start_time, stop_time)
        """

        if not (counts is None) ^ (cps is None):
            raise SpectrumError('Must specify one of counts or CPS')
        if counts is not None:
            if len(counts) == 0:
                raise SpectrumError('Empty spectrum counts')
            self._counts = handle_uncs(
                counts, uncs, lambda x: np.maximum(np.sqrt(x), 1))
            if livetime is None:
                self.livetime = None
            else:
                self.livetime = float(livetime)
            self._cps = None
        else:
            self._counts = None
            if livetime is None:
                self.livetime = np.nan  # default for CPS-based spectra
            else:
                self.livetime = livetime
                # TODO should this be allowed?
                #   all calculations with CPS return livetime=np.nan anyway...
            if len(cps) == 0:
                raise SpectrumError('Empty spectrum counts')
            self._cps = handle_uncs(cps, uncs, lambda x: np.nan)

        if bin_edges_kev is None:
            self.bin_edges_kev = None
        elif len(bin_edges_kev) != len(self) + 1:
            raise SpectrumError('Bad length of bin edges vector')
        elif np.any(np.diff(bin_edges_kev) <= 0):
            raise ValueError(
                'Bin edge energies must be strictly increasing')
        else:
            self.bin_edges_kev = np.array(bin_edges_kev, dtype=float)

        if realtime is None:
            self.realtime = None
        else:
            self.realtime = float(realtime)
            if self.livetime is not None:
                if self.livetime > self.realtime:
                    raise ValueError(
                        'Livetime ({}) cannot exceed realtime ({})'.format(
                            self.livetime, self.realtime))

        self.start_time = handle_datetime(
            start_time, 'start_time', allow_none=True)
        self.stop_time = handle_datetime(
            stop_time, 'stop_time', allow_none=True)

        if (self.realtime is not None
                and self.stop_time is not None
                and self.start_time is not None):
            raise SpectrumError(
                'Specify no more than 2 out of 3 args: ' +
                'realtime, stop_time, start_time')
        elif self.start_time is not None and self.stop_time is not None:
            if self.start_time > self.stop_time:
                raise ValueError(
                    'Stop time ({}) must be after start time ({})'.format(
                        self.start_time, self.stop_time))
            self.realtime = (self.stop_time - self.start_time).total_seconds()
        elif self.start_time is not None and self.realtime is not None:
            self.stop_time = self.start_time + datetime.timedelta(
                seconds=self.realtime)
        elif self.realtime is not None and self.stop_time is not None:
            self.start_time = self.stop_time - datetime.timedelta(
                seconds=self.realtime)

        self._infileobject = input_file_object
        if input_file_object is not None:
            self.infilename = input_file_object.filename
            if self.livetime is None:
                self.livetime = input_file_object.livetime
            if self.realtime is None:
                self.realtime = input_file_object.realtime
            if self.start_time is None:
                self.start_time = input_file_object.collection_start
            if self.stop_time is None:
                self.stop_time = input_file_object.collection_stop
        else:
            self.infilename = None

        # These two lines make sure operators between a Spectrum
        # and a numpy arrays are forbidden and cause a TypeError
        self.__array_ufunc__ = None
        self.__array_priority__ = 1

    @property
    def counts(self):
        """Counts in each channel, with uncertainty.

        Some spectra, including subtraction results, have cps but no counts,
        in which case counts is None.

        Returns:
          an np.array of uncertainties.ufloats, or None
        """

        return self._counts

    @property
    def counts_vals(self):
        """Counts in each channel, no uncertainties.

        Returns:
          an np.array of floats, or None
        """

        if self.counts is None:
            return None
        else:
            return unumpy.nominal_values(self._counts)

    @property
    def counts_uncs(self):
        """Uncertainties on the counts in each channel.

        Returns:
          an np.array of floats, or None
        """

        if self.counts is None:
            return None
        else:
            return unumpy.std_devs(self._counts)

    @property
    def cps(self):
        """Counts per second in each channel, with uncertainty.

        If counts is defined, cps is calculated from counts and livetime.
        Otherwise, it is an independent data property.

        Raises:
          SpectrumError: if counts is defined, but not livetime

        Returns:
          an np.array of uncertainties.ufloats
        """

        if self._cps is not None:
            return self._cps
        else:
            try:
                return self.counts / self.livetime
            except TypeError:
                raise SpectrumError(
                    'Unknown livetime; cannot calculate CPS from counts')

    @property
    def cps_vals(self):
        """Counts per second in each channel, no uncertainties.

        Returns:
          an np.array of floats
        """

        return unumpy.nominal_values(self.cps)

    @property
    def cps_uncs(self):
        """Uncertainties on the counts per second in each channel.

        Returns:
          an np.array of floats
        """

        return unumpy.std_devs(self.cps)

    @property
    def cpskev(self):
        """Counts per second per keV in each channel, with uncertainty.

        Raises:
          SpectrumError: if cps is not defined due to missing livetime
          UncalibratedError: if bin edges (and thus bin widths) are not defined

        Returns:
          an np.array of uncertainties.ufloats
        """

        return self.cps / self.bin_widths

    @property
    def cpskev_vals(self):
        """Counts per second per keV in each channel, no uncertainties.

        Returns:
          an np.array of floats
        """

        return unumpy.nominal_values(self.cpskev)

    @property
    def cpskev_uncs(self):
        """Uncertainties on the counts per second per keV in each channel.

        Returns:
          an np.array of floats
        """

        return unumpy.std_devs(self.cpskev)

    @property
    def channels(self):
        """Channel index.

        Returns:
          np.array of int's from 0 to (len(self.counts) - 1)
        """

        return np.arange(len(self), dtype=int)

    @property
    def energies_kev(self):
        """Convenience function for accessing the energies of bin centers.

        Returns:
          np.array of floats, same length as self.counts

        Raises:
          UncalibratedError: if spectrum is not calibrated
        """

        if not self.is_calibrated:
            raise UncalibratedError('Spectrum is not calibrated')
        else:
            return bin_centers_from_edges(self.bin_edges_kev)

    @property
    def bin_widths(self):
        """The width of each bin, in keV.

        Returns:
          np.array of floats, same length as self.counts

        Raises:
          UncalibratedError: if spectrum is not calibrated
        """

        if not self.is_calibrated:
            raise UncalibratedError('Spectrum is not calibrated')
        else:
            return np.diff(self.bin_edges_kev)

    @property
    def is_calibrated(self):
        """Is the spectrum calibrated?

        Returns:
          bool, True if spectrum has defined energy bin edges. False otherwise
        """

        return self.bin_edges_kev is not None

    @classmethod
    def from_file(cls, infilename):
        """Construct a Spectrum object from a filename.

        Args:
          infilename: a string representing the path to a parsable file

        Returns:
          A Spectrum object

        Raises:
          AssertionError: for a bad filename  # TODO make this an IOError
        """

        spect_file_obj = _get_file_object(infilename)

        kwargs = {'counts': spect_file_obj.data,
                  'input_file_object': spect_file_obj}

        if spect_file_obj.cal_coeff:
            kwargs['bin_edges_kev'] = spect_file_obj.energy_bin_edges

        # TODO Get more attributes from self.infileobj

        return cls(**kwargs)

    def copy(self):
        """Make a deep copy of this Spectrum object.

        Returns:
          a Spectrum object identical to this one
        """

        return deepcopy(self)

    def __len__(self):
        """The number of channels in the spectrum.

        Returns:
          an int
        """

        if self.counts is not None:
            return len(self.counts)
        else:
            return len(self.cps)

    def __add__(self, other):
        """Add spectra together.

        The livetimes sum (if they exist) and the resulting spectrum
        is still Poisson-distributed.

        The two spectra may both be uncalibrated, or both be calibrated
        with the same energy calibration.

        Args:
          other: another Spectrum object to add counts from

        Raises:
          TypeError: if other is not a Spectrum
          SpectrumError: if spectra are different lengths,
            or if only one is calibrated
          NotImplementedError: if spectra are calibrated differently

        Returns:
          a summed Spectrum object
        """

        self._add_sub_error_checking(other)

        if self.counts is not None and other.counts is not None:
            kwargs = {'counts': self.counts + other.counts}
            if self.livetime and other.livetime:
                kwargs['livetime'] = self.livetime + other.livetime
        else:
            kwargs = {'cps': self.cps + other.cps}
        spect_obj = Spectrum(
            bin_edges_kev=self.bin_edges_kev, **kwargs)
        return spect_obj

    def __sub__(self, other):
        """Normalize spectra and subtract.

        The resulting spectrum does not have a meaningful livetime or
        counts vector, and is NOT Poisson-distributed.

        The two spectra may both be uncalibrated, or both be calibrated
        with the same energy calibration.

        Args:
          other: another Spectrum object, to normalize and subtract

        Raises:
          TypeError: if other is not a Spectrum
          SpectrumError: if spectra are different lengths,
            or if only one is calibrated
          NotImplementedError: if spectra are calibrated differently

        Returns:
          a subtracted Spectrum object
        """

        self._add_sub_error_checking(other)

        cps = self.cps - other.cps
        spect_obj = Spectrum(cps=cps, bin_edges_kev=self.bin_edges_kev)

        return spect_obj

    def _add_sub_error_checking(self, other):
        """Handle errors for spectra addition or subtraction.

        Args:
          other: a spectrum

        Raises:
          TypeError: if other is not a Spectrum
          SpectrumError: if spectra are different lengths,
            or if only one is calibrated
          NotImplementedError: if spectra are calibrated differently
        """

        if not isinstance(other, Spectrum):
            raise TypeError(
                'Spectrum addition/subtraction must involve a Spectrum object')
        if len(self) != len(other):
            raise SpectrumError(
                'Cannot add/subtract spectra of different lengths')
        if self.is_calibrated ^ other.is_calibrated:
            raise SpectrumError(
                'Cannot add/subtract uncalibrated spectrum to/from a ' +
                'calibrated spectrum. If both have the same calibration, ' +
                'please use the "calibrate_like" method')
        if self.is_calibrated and other.is_calibrated:
            if not np.all(self.bin_edges_kev == other.bin_edges_kev):
                raise NotImplementedError(
                    'Addition/subtraction for arbitrary calibrated spectra ' +
                    'not implemented')
                # TODO: if both spectra are calibrated but with different
                #   calibrations, should one be rebinned to match?

    def __mul__(self, other):
        """Return a new Spectrum object with counts (or CPS) scaled up.

        Args:
          factor: factor to multiply by. May be a ufloat.

        Raises:
          TypeError: if factor is not a scalar value
          SpectrumError: if factor is 0 or infinite

        Returns:
          a new Spectrum object
        """

        return self._mul_div(other, div=False)

    # This line will allow the right multiplication to work
    __rmul__ = __mul__

    def __div__(self, other):
        """Return a new Spectrum object with counts (or CPS) scaled down.

        Args:
          factor: factor to divide by. May be a ufloat.

        Raises:
          TypeError: if factor is not a scalar value
          SpectrumError: if factor is 0 or infinite

        Returns:
          a new Spectrum object
        """

        return self._mul_div(other, div=True)

    def __truediv__(self, other):
        """Return a new Spectrum object with counts (or CPS) scaled down.

        Args:
          factor: factor to divide by. May be a ufloat.

        Raises:
          TypeError: if factor is not a scalar value
          SpectrumError: if factor is 0 or infinite

        Returns:
          a new Spectrum object
        """

        return self._mul_div(other, div=True)

    def _mul_div(self, scaling_factor, div=False):
        """Multiply or divide a spectrum by a scalar. Handle errors.

        Raises:
          TypeError: if factor is not a scalar value
          ValueError: if factor is 0 or infinite

        Returns:
          a new Spectrum object
        """

        if not isinstance(scaling_factor, UFloat):
            try:
                scaling_factor = float(scaling_factor)
            except (TypeError, ValueError):
                raise TypeError(
                    'Spectrum must be multiplied/divided by a scalar')
            if (scaling_factor == 0 or
                    np.isinf(scaling_factor) or
                    np.isnan(scaling_factor)):
                raise ValueError(
                    'Scaling factor must be nonzero and finite')
        else:
            if (scaling_factor.nominal_value == 0 or
                    np.isinf(scaling_factor.nominal_value) or
                    np.isnan(scaling_factor.nominal_value)):
                raise ValueError(
                    'Scaling factor must be nonzero and finite')
        if div:
            multiplier = 1 / scaling_factor
        else:
            multiplier = scaling_factor

        if self.counts is not None:
            data_arg = {'counts': self.counts * multiplier}
        else:
            data_arg = {'cps': self.cps * multiplier}
        spect_obj = Spectrum(bin_edges_kev=self.bin_edges_kev, **data_arg)
        return spect_obj

    def downsample(self, f, handle_livetime=None):
        """Downsample counts and create a new spectrum.

        The spectrum is resampled from a binomial distribution. Each count in
        the spectrum is preserved (with a probability of 1/f) or discarded,
        resulting in a new spectrum with fewer counts, in which Poisson
        statistics are preserved (unlike a scalar division operation).

        Note, it is not possible to downsample a CPS-based spectrum because
        such a spectrum does not have "counts" to downsample.

        Args:
          f: factor by which to downsample. Must be greater than 1.
          handle_livetime (optional): Possible values:
            None (default): the resulting spectrum has livetime = None.
            'preserve': the resulting spectrum has the same livetime.
            'reduce': the resulting spectrum has livetime reduced by the
              downsampling factor.

        Raises:
          SpectrumError: if this spectrum is CPS-based
          ValueError: if f < 1, or if handle_livetime is an illegal value

        Returns:
          a new Spectrum instance, downsampled from this spectrum
        """

        if self.counts is None:
            raise SpectrumError('Cannot downsample from CPS')
        if f < 1:
            raise ValueError('Cannot upsample a spectrum; f must be > 1')

        if handle_livetime is None:
            new_livetime = None
        elif handle_livetime.lower() == 'preserve':
            new_livetime = self.livetime
        elif handle_livetime.lower() == 'reduce':
            new_livetime = self.livetime / f
        else:
            raise ValueError('Illegal value for handle_livetime: {}'.format(
                handle_livetime))

        # TODO handle uncertainty?
        old_counts = self.counts_vals.astype(int)
        new_counts = np.random.binomial(old_counts, 1. / f)

        return Spectrum(counts=new_counts,
                        bin_edges_kev=self.bin_edges_kev,
                        livetime=new_livetime)

    def apply_calibration(self, cal):
        """Use an EnergyCal to generate bin edge energies for this spectrum.

        Args:
          cal: an object derived from EnergyCalBase
        """

        n_edges = len(self.channels) + 1
        channel_edges = np.linspace(-0.5, self.channels[-1] + 0.5, num=n_edges)
        self.bin_edges_kev = cal.ch2kev(channel_edges)

    def calibrate_like(self, other):
        """Apply another Spectrum object's calibration (bin edges vector).

        Bin edges are copied, so the two spectra do not have the same object
        in memory.

        Args:
          other: spectrum to copy the calibration from

        Raises:
          UncalibratedError: if other Spectrum is not calibrated
        """

        if other.is_calibrated:
            self.bin_edges_kev = other.bin_edges_kev.copy()
        else:
            raise UncalibratedError('Other spectrum is not calibrated')

    def rm_calibration(self):
        """Remove the calibration (if it exists) from this spectrum."""

        self.bin_edges_kev = None

    def combine_bins(self, f):
        """Make a new Spectrum with counts combined into bigger bins.

        If f is not a factor of the number of channels, the counts from the
        first spectrum will be padded with zeros.

        len(new.counts) == np.ceil(float(len(self.counts)) / f)

        Args:
          f: an int representing the number of bins to combine into one

        Returns:
          a Spectrum object with counts from this spectrum, but with
            fewer bins
        """

        f = int(f)
        if self.counts is None:
            key = 'cps'
        else:
            key = 'counts'
        data = getattr(self, key)
        if len(self) % f == 0:
            padded_counts = np.copy(data)
        else:
            pad_len = f - len(self) % f
            pad_counts = unumpy.uarray(np.zeros(pad_len), np.zeros(pad_len))
            padded_counts = np.concatenate((data, pad_counts))
        padded_counts.resize(int(len(padded_counts) / f), f)
        combined_counts = np.sum(padded_counts, axis=1)
        if self.is_calibrated:
            combined_bin_edges = self.bin_edges_kev[::f]
            if combined_bin_edges[-1] != self.bin_edges_kev[-1]:
                combined_bin_edges = np.append(
                    combined_bin_edges, self.bin_edges_kev[-1])
        else:
            combined_bin_edges = None

        kwargs = {key: combined_counts,
                  'bin_edges_kev': combined_bin_edges,
                  'input_file_object': self._infileobject,
                  'livetime': self.livetime}
        obj = Spectrum(**kwargs)
        return obj

<<<<<<< HEAD
    def rebin(self, out_edges, method="interpolation", slopes=None):
        """
        Spectra rebining via deterministic or stochastic methods.

        Args:
            out_edges (np.ndarray): an array of the output bin edges
                [num_channels_out]
            method (str): rebinning method
                "interpolation"
                    Deterministic interpolation
                "listmode"
                    Stochastic rebinning via conversion to listmode of energies
            slopes (np.ndarray|None): (optional) an array of input bin slopes
                for quadratic interpolation
                (only applies for "interpolation" method)
                [len(spectrum) + 1]

        Raises:
            SpectrumError: for bad input arguments

        Returns:
            A new Spectrum object with the rebinned data.
        """
        # TODO @jccurtis handle this differently?
        if self.bin_edges_kev is None:
            raise SpectrumError('Cannot rebin spectrum without energy '
                                'calibration')
        else:
            in_edges = self.bin_edges_kev
        if self.counts is None:
            # NOTE @jccurtis this will be deprecated when closing #122
            raise SpectrumError('Cannot rebin method without `counts` data')
        if method.lower() == 'interpolation':
            in_spec = self.counts_vals.astype(np.float)
        elif method.lower() == 'listmode':
            in_spec = self.counts_vals.astype(np.int)
        else:
            raise SpectrumError('Unknown rebining method: {}'.format(method))
        out_spec = rebin(in_spec, in_edges, out_edges, method=method,
                         slopes=slopes)
        return Spectrum(counts=out_spec,
                        uncs=np.sqrt(out_spec),
                        bin_edges_kev=out_edges,
                        input_file_object=self._infileobject,
                        livetime=self.livetime)

    def rebin_like(self, other, **kwargs):
        return self.rebin(other.bin_edges_kev, **kwargs)


=======
>>>>>>> af836f6b
    def plot(self, *fmt, **kwargs):
        """Plot a spectrum with matplotlib's plot command.

        Args:
          fmt:    matplotlib like plot format string
          xmode:  define what is plotted on x axis ('energy' or 'channel'),
                  defaults to energy if available
          ymode:  define what is plotted on y axis ('counts', 'cps', 'cpskev'),
                  defaults to counts
          xlim:   set x axes limits, if set to 'default' use special scales
          ylim:   set y axes limits, if set to 'default' use special scales
          ax:     matplotlib axes object, if not provided one is created
          yscale: matplotlib scale: 'linear', 'log', 'logit', 'symlog'
          title:  costum plot title
          xlabel: costum xlabel value
          ylabel: costum ylabel value
          emode:  can be 'band' for adding an erroband or 'bars' for adding
                  error bars, default is 'none'. It herits the color from
                  matplotlib plot and can not be configured. For better plotting
                  control use SpectrumPlotter and its errorband and errorbars
                  functions.
          kwargs: arguments that are directly passed to matplotlib's plot command.
                  In addition it is possible to pass linthreshy if ylim='default'
                  and ymode='symlog'

        Returns:
          matplotlib axes object
        """

        emode = 'none'
        alpha = 1
        if 'emode' in kwargs:
            emode = kwargs.pop('emode')
        if 'alpha' in kwargs:
            alpha = kwargs['alpha']

        plotter = plotting.SpectrumPlotter(self, *fmt, **kwargs)
        ax = plotter.plot()
        color = ax.get_lines()[-1].get_color()
        if emode == 'band':
            plotter.errorband(color=color, alpha=alpha*0.5, label='_nolegend_')
        elif emode == 'bars' or emode == 'bar':
            plotter.errorbar(color=color, label='_nolegend_')
        elif emode != 'none':
            raise SpectrumError("Unknown error mode '{}', use 'bars' "
                                "or 'band'".format(emode))
        return ax

    def fill_between(self, **kwargs):
        """Plot a spectrum with matplotlib's fill_between command

        Args:
          xmode:  define what is plotted on x axis ('energy' or 'channel'),
                  defaults to energy if available
          ymode:  define what is plotted on y axis ('counts', 'cps', 'cpskev'),
                  defaults to counts
          xlim:   set x axes limits, if set to 'default' use special scales
          ylim:   set y axes limits, if set to 'default' use special scales
          ax:     matplotlib axes object, if not provided one is created
          yscale: matplotlib scale: 'linear', 'log', 'logit', 'symlog'
          title:  costum plot title
          xlabel: costum xlabel value
          ylabel: costum ylabel value
          kwargs: arguments that are directly passed to matplotlib's fill_between
                  command. In addition it is possible to pass linthreshy if
                  ylim='default' and ymode='symlog'.

        Returns:
          matplotlib axes object
        """

        plotter = plotting.SpectrumPlotter(self, **kwargs)
        return plotter.fill_between()


def _get_file_object(infilename):
    """
    Parse a file and return an object according to its extension.

    Args:
      infilename: a string representing a path to a parsable file

    Raises:
      AssertionError: for a bad filename  # TODO let this be an IOError
      NotImplementedError: for an unparsable file extension
      ...?

    Returns:
      a file object of type SpeFile, SpcFile, or CnfFile
    """

    _, extension = os.path.splitext(infilename)
    if extension.lower() == '.spe':
        return parsers.SpeFile(infilename)
    elif extension.lower() == '.spc':
        return parsers.SpcFile(infilename)
    elif extension.lower() == '.cnf':
        return parsers.CnfFile(infilename)
    else:
        raise NotImplementedError(
            'File type {} can not be read'.format(extension))<|MERGE_RESOLUTION|>--- conflicted
+++ resolved
@@ -740,7 +740,6 @@
         obj = Spectrum(**kwargs)
         return obj
 
-<<<<<<< HEAD
     def rebin(self, out_edges, method="interpolation", slopes=None):
         """
         Spectra rebining via deterministic or stochastic methods.
@@ -790,9 +789,6 @@
     def rebin_like(self, other, **kwargs):
         return self.rebin(other.bin_edges_kev, **kwargs)
 
-
-=======
->>>>>>> af836f6b
     def plot(self, *fmt, **kwargs):
         """Plot a spectrum with matplotlib's plot command.
 
