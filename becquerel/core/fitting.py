--- conflicted
+++ resolved
@@ -1057,20 +1057,13 @@
                 return self.result.params[param].value
             elif param in self.result.best_values:
                 return self.result.best_values[param]
-<<<<<<< HEAD
-            raise FittingError(f"Unknown param: {param}")
+            else:
+                raise FittingError(f"Unknown param: {param}")
         elif "minuit" in self.backend:
             if param in self.result.parameters:
                 return self.result.params[param].value
             raise FittingError(f"Unknown param: {param}")
-        raise FittingError("Unknown backend: {}", self.backend)
-=======
-            else:
-                raise FittingError(f"Unknown param: {param}")
-        elif "minuit" in self.backend:
-            return self.result.params[param].value
         raise FittingError(f"Unknown backend: {self.backend}")
->>>>>>> bbad4c05
 
     def param_unc(self, param):
         """
@@ -1084,18 +1077,12 @@
             elif param in self.result.best_values:
                 # This is the case for the `erf_form` key
                 return np.nan
-<<<<<<< HEAD
-            raise FittingError(f"Unknown param: {param}")
+            else:
+                raise FittingError(f"Unknown param: {param}")
         elif "minuit" in self.backend:
             if param in self.result.parameters:
                 return self.result.params[param].error  # TODO minos vs hesse?
             raise FittingError(f"Unknown param: {param}")
-        raise FittingError("Unknown backend: {}", self.backend)
-=======
-            else:
-                raise FittingError(f"Unknown param: {param}")
-        elif "minuit" in self.backend:
-            return self.result.params[param].error  # TODO minos vs hesse?
         raise FittingError(f"Unknown backend: {self.backend}")
 
     def param_rel_unc(self, param):
@@ -1105,7 +1092,6 @@
         if self.param_unc(param):
             return self.param_unc(param) / self.param_val(param)
         return None
->>>>>>> bbad4c05
 
     @property
     def best_values(self):
@@ -1114,11 +1100,7 @@
             return self.result.best_values
         elif "minuit" in self.backend:
             return self._best_values
-<<<<<<< HEAD
-        raise FittingError("Unknown backend: {}", self.backend)
-=======
         raise FittingError(f"Unknown backend: {self.backend}")
->>>>>>> bbad4c05
 
     @property
     def init_values(self):
@@ -1127,11 +1109,7 @@
             return self.result.init_values
         elif "minuit" in self.backend:
             return self._init_values
-<<<<<<< HEAD
-        raise FittingError("Unknown backend: {}", self.backend)
-=======
         raise FittingError(f"Unknown backend: {self.backend}")
->>>>>>> bbad4c05
 
     @property
     def success(self):
@@ -1139,11 +1117,7 @@
             return self.result.success
         elif "minuit" in self.backend:
             return self.result.valid
-<<<<<<< HEAD
-        raise FittingError("Unknown backend: {}", self.backend)
-=======
         raise FittingError(f"Unknown backend: {self.backend}")
->>>>>>> bbad4c05
 
     @property
     def covariance(self):
@@ -1152,11 +1126,7 @@
             return self.result.covar
         elif "minuit" in self.backend:
             return self.result.covariance
-<<<<<<< HEAD
-        raise FittingError("Unknown backend: {}", self.backend)
-=======
         raise FittingError(f"Unknown backend: {self.backend}")
->>>>>>> bbad4c05
 
     def param_dataframe(self, sort_by_model=False):
         """
