import inspect
import warnings

import matplotlib
import matplotlib.pyplot as plt
import numdifftools as nd
import numpy as np
import pandas as pd
import scipy.special
from iminuit import Minuit
from lmfit.model import Model
from lmfit.parameter import Parameters
from matplotlib.font_manager import FontProperties
from matplotlib.gridspec import GridSpec
from uncertainties import ufloat

FWHM_SIG_RATIO = np.sqrt(8 * np.log(2))  # 2.35482
SQRT_TWO = np.sqrt(2)  # 1.414213562
COLORS = [
    matplotlib.colors.to_rgb(c)
    for c in ["C0", "C2", "C4", "C5", "C6", "C7", "C8", "C9"]
]


class FittingError(Exception):
    """Exception raised by Fitters."""


class FittingWarning(UserWarning):
    """Warning raised by Fitters."""


# -----------------------------------------------------------------------------
# Base functions
# -----------------------------------------------------------------------------


def constant(x, c):
    return np.ones_like(x) * c


def line(x, m, b):
    return m * x + b


def gauss(x, amp, mu, sigma):
    return (
        amp
        / sigma
        / np.sqrt(2.0 * np.pi)
        * np.exp(-((x - mu) ** 2.0) / (2.0 * sigma**2.0))
    )


def erf(x, amp, mu, sigma):
    return amp * 0.5 * (1.0 - scipy.special.erf((x - mu) / (SQRT_TWO * sigma)))


def exp(x, amp, lam):
    return amp * np.exp(x / lam)


def gausserf(x, ampgauss, amperf, mu, sigma):
    return gauss(x, ampgauss, mu, sigma) + erf(x, amperf, mu, sigma)


def expgauss(x, amp=1, mu=0, sigma=1.0, gamma=1.0):
    sign = np.sign(gamma)
    gamma = np.fabs(gamma)
    gss = gamma * sigma * sigma
    arg1 = sign * gamma * (mu - x + gss / 2.0)
    arg2 = sign * (mu + gss - x) / (SQRT_TWO * sigma)
    return amp * (gamma / 2) * np.exp(arg1) * scipy.special.erfc(arg2)


def gauss_dbl_exp(
    x: np.ndarray,
    amp: float,
    mu: float,
    sigma: float,
    ltail_ratio: float,
    ltail_slope: float,
    ltail_cutoff: float,
    rtail_ratio: float,
    rtail_slope: float,
    rtail_cutoff: float,
):
    """A Gaussian with exponential tails added to either side of the peak. This
    is an extension of the Gaussian with a low-side exponential tail described
    by Namboodiri et al here: https://www.osti.gov/biblio/392720

    The function is suitable for spectra with asymmetric peaks, such as those
    from CZT crystals. The exponential tails are characterized by 3 parameters: a
    tail-to-peak amplitude ratio, a slope, and a cutoff parameter.

    Parameters
    ----------
    x : numpy.ndarray
        X-data
    amp : float
        Amplitude parameter
    mu: float
        Mean parameter
    sigma: float
        Width parameter
    ltail_ratio: float
        Left-side exponential tail amplitude / Amplitude
    ltail_slope: float
        Left-side exponential tail slope, affects "steepness" of the tail
    ltail_cutoff: float
        Left-side exponential tail cutoff, affects "length" of the tail
    rtail_ratio: float
        Right-side exponential tail amplitude / Amplitude
    rtail_slope: float
        Right-side exponential tail slope, affects "steepness" of the tail
    rtail_cutoff: float
        Right-side exponential tail cutoff, affects "length" of the tail

    Returns
    -------
    numpy.ndarray
        Y-data
    """
    alpha = -1.0 / (2.0 * sigma**2)
    ltail_func = np.zeros(shape=(len(x),))
    rtail_func = np.zeros(shape=(len(x),))
    # l and r tail_func are 0 when we're below/above the Gaussian mean
    # "heavyside convolution"
    mask = x < mu
    ltail_func[mask] = amp * ltail_ratio * np.exp(ltail_slope * (x[mask] - mu))
    ltail_func[mask] *= -np.expm1(ltail_cutoff * alpha * ((x[mask] - mu) ** 2))
    mask = x > mu
    rtail_func[mask] = amp * rtail_ratio * np.exp(rtail_slope * (x[mask] - mu))
    rtail_func[mask] *= -np.expm1(rtail_cutoff * alpha * ((x[mask] - mu) ** 2))
    return amp * np.exp(alpha * ((x - mu) ** 2)) + ltail_func + rtail_func


# -----------------------------------------------------------------------------
# Custom loss functions
# -----------------------------------------------------------------------------


def poisson_loss(y_eval, y_data):
    return np.sum(y_eval - scipy.special.xlogy(y_data, y_eval))


# -----------------------------------------------------------------------------
# Fitting models
# -----------------------------------------------------------------------------


# Helper functions for guessing
def _xy_right(y, x=None, num=4):
    """Compute mean x and y in the last `num` points of a dataset (x, y).

    Parameters
    ----------
    y : array-like
        Y-data
    x : array-like, optional
        X-data. If not specified, return len(y)/2.
    num : int, optional
        Number of points to include in the averaging; default 4.

    Returns
    -------
    (float, float)
        Tuple of (xmean, ymean).
    """
    if x is not None:
        return np.mean(x[-num:]), np.mean(y[-num:])
    return len(y) * 0.5, np.mean(y[-num:])


def _xy_left(y, x=None, num=4):
    """Compute mean x and y in the first `num` points of a dataset (x, y).

    Parameters
    ----------
    y : array-like
        Y-data
    x : array-like, optional
        X-data. If not specified, return len(y)/2.
    num : int, optional
        Number of points to include in the averaging; default 4.

    Returns
    -------
    (float, float)
        Tuple of (xmean, ymean).
    """
    if x is not None:
        return np.mean(x[:num]), np.mean(y[:num])
    return len(y) * 0.5, np.mean(y[:num])


def _is_count_like(y):
    """Determine whether data 'looks like' it could be counts.

    Parameters
    ----------
    y : array-like
        Y-data
    """
    if np.any(y < 0):
        return False
    if not np.allclose(np.rint(y).astype(int), y):
        return False
    return True


class ConstantModel(Model):
    def __init__(self, *args, **kwargs):
        super().__init__(constant, *args, **kwargs)
        self.set_param_hint(f"{self.prefix}c", min=0.0)

    def guess(self, y, x=None, dx=None, num=2):
        if dx is None:
            dx = np.ones_like(x)
        c = (y[-1] / dx[-1] + y[0] / dx[0]) * 0.5
        return [
            (f"{self.prefix}c", "value", c),
            (f"{self.prefix}c", "min", 0.0),
        ]


class LineModel(Model):
    def __init__(self, *args, **kwargs):
        super().__init__(line, *args, **kwargs)

    def guess(self, y, x=None, dx=None, num=2):
        if dx is None:
            dx = np.ones_like(x)
        m = (y[-1] / dx[-1] - y[0] / dx[0]) / (x[-1] - x[0])
        b = ((y[-1] / dx[-1] + y[0] / dx[0]) - m * (x[1] + x[0])) * 0.5
        return [
            (f"{self.prefix}m", "value", m),
            (f"{self.prefix}b", "value", b),
        ]


class GaussModel(Model):
    def __init__(self, *args, **kwargs):
        super().__init__(gauss, *args, **kwargs)
        self.set_param_hint(
            f"{self.prefix}fwhm",
            expr=f"{FWHM_SIG_RATIO} * {self.prefix}sigma",
        )

    def guess(self, y, x=None, dx=None, center_ratio=0.5, width_ratio=0.05):
        assert center_ratio < 1, f"Center mask ratio cannot exceed 1: {center_ratio}"
        assert (
            width_ratio < 1.0 and width_ratio > 0.0
        ), f"Width ratio must be between 0.0 and 1.0: {width_ratio}"

        if x is None:
            x = np.arange(0, len(y))
        if dx is None:
            dx = np.ones_like(x)

        xspan = x[-1] - x[0]
        mu = x[0] + xspan * center_ratio
        msk = (x >= (mu - xspan * width_ratio)) & (x <= mu + xspan * width_ratio)

        sigma = xspan * width_ratio
        amp = np.max(y[msk]) * np.sqrt(2 * np.pi) * sigma  # new amplitude guess
        return [
            (f"{self.prefix}amp", "value", amp),
            (f"{self.prefix}amp", "min", 0.0),
            (f"{self.prefix}mu", "value", mu),
            (f"{self.prefix}mu", "min", x[0]),
            (f"{self.prefix}mu", "max", x[-1]),
            (f"{self.prefix}sigma", "value", sigma),
            (f"{self.prefix}sigma", "min", 0.0),
        ]


class ErfModel(Model):
    def __init__(self, *args, **kwargs):
        super().__init__(erf, *args, **kwargs)

    def guess(self, y, x=None, dx=None, center_ratio=0, width_ratio=0.05):
        xspan = x[-1] - x[0]
        mu = x[0] + xspan * center_ratio
        sigma = xspan * width_ratio
        return [
            (f"{self.prefix}amp", "value", y[0] - y[-1]),
            (f"{self.prefix}mu", "value", mu),
            (f"{self.prefix}sigma", "value", sigma),
        ]


class GaussErfModel(Model):
    def __init__(self, *args, **kwargs):
        super().__init__(gausserf, *args, **kwargs)
        self.set_param_hint(
            f"{self.prefix}fwhm",
            expr=f"{FWHM_SIG_RATIO} * {self.prefix}sigma",
        )

    def guess(
        self, y, x=None, dx=None, center_ratio=0.5, width_ratio=0.05, amp_ratio=0.9
    ):
        assert center_ratio < 1, f"Center mask ratio cannot exceed 1: {center_ratio}"
        assert (
            width_ratio < 1.0 and width_ratio > 0.0
        ), f"Width ratio must be between 0.0 and 1.0: {width_ratio}"
        if x is None:
            x = np.arange(0, len(y))
        if dx is None:
            dx = np.ones_like(x)
        xspan = x[-1] - x[0]
        mu = x[0] + xspan * center_ratio
        msk = (x >= (mu - xspan * width_ratio)) & (x <= mu + xspan * width_ratio)

        sigma = xspan * width_ratio
        amp = np.max(y[msk]) * np.sqrt(2 * np.pi) * sigma
        amp_gauss = amp * amp_ratio
        amp_erf = amp * (1.0 - amp_ratio) / dx[0] / (np.sqrt(2 * np.pi) * sigma)
        return [
            (f"{self.prefix}ampgauss", "value", amp_gauss),
            (f"{self.prefix}ampgauss", "min", 0.0),
            (f"{self.prefix}amperf", "value", amp_erf),
            (f"{self.prefix}amperf", "min", 0.0),
            (f"{self.prefix}mu", "value", mu),
            (f"{self.prefix}mu", "min", x[0]),
            (f"{self.prefix}mu", "max", x[-1]),
            (f"{self.prefix}sigma", "value", sigma),
            (f"{self.prefix}sigma", "min", 0.0),
        ]


class ExpModel(Model):
    def __init__(self, *args, **kwargs):
        super().__init__(exp, *args, **kwargs)
        self.set_param_hint(f"{self.prefix}amp", min=0.0)
        self.set_param_hint(f"{self.prefix}lam", max=0.0)

    def guess(self, y, x=None, dx=None, num=1):
        xl, yl = _xy_left(y, x=x, num=num)
        xr, yr = _xy_right(y, x=x, num=num)
        lam = (xl - xr) / np.log(yl / (yr + 0.0001))
        amp = yl / np.exp(xl / lam)
        return [
            (f"{self.prefix}lam", "value", lam),
            (f"{self.prefix}lam", "max", -1e-3),
            (f"{self.prefix}amp", "value", amp),
            (f"{self.prefix}amp", "min", 0.0),
        ]


class ExpGaussModel(Model):
    """A model of an Exponentially modified Gaussian distribution
    (see https://en.wikipedia.org/wiki/Exponentially_modified_Gaussian_distribution)
    A negative "gamma" will create a left tail, a positive "gamma" a right tail.
    """

    def __init__(self, *args, **kwargs):
        super().__init__(expgauss, **kwargs)
        self.set_param_hint(f"{self.prefix}sigma", min=0.0)
        self.set_param_hint(f"{self.prefix}gamma", min=-1.0, max=1.0)
        # TODO: This is obviously wrong but best I can think of
        self.set_param_hint(
            f"{self.prefix}fwhm",
            expr=f"{FWHM_SIG_RATIO} * {self.prefix}sigma",
        )

    def guess(self, y, x=None, dx=None, center_ratio=0.5, width_ratio=0.05, gamma=0.95):
        assert center_ratio < 1, f"Center mask ratio cannot exceed 1: {center_ratio}"
        assert (
            width_ratio < 1.0 and width_ratio > 0.0
        ), f"Width ratio must be between 0.0 and 1.0:: {width_ratio}"
        if x is None:
            x = np.arange(0, len(y))
        if dx is None:
            dx = np.ones_like(x)
        xspan = x[-1] - x[0]
        mu = x[0] + xspan * center_ratio
        msk = (x >= (mu - xspan * width_ratio)) & (x <= mu + xspan * width_ratio)

        sigma = xspan * width_ratio
        amp = np.max(y[msk]) * np.sqrt(2 * np.pi) * sigma
        return [
            (f"{self.prefix}amp", "value", amp),
            (f"{self.prefix}amp", "min", 0.0),
            (f"{self.prefix}mu", "value", mu),
            (f"{self.prefix}mu", "min", x[0]),
            (f"{self.prefix}mu", "max", x[-1]),
            (f"{self.prefix}sigma", "value", sigma),
            (f"{self.prefix}sigma", "min", 0.0),
            (f"{self.prefix}gamma", "value", gamma),
            (f"{self.prefix}gamma", "min", -1.0),
            (f"{self.prefix}gamma", "max", 1.0),
        ]


class GaussDblExpModel(Model):
    """This model is a Gaussian combined with exponential tails on either side
    of the center of the distribution. Each tail is characterized by 3 parameters:
    an amplitude ratio, a slope, and a cutoff. This is an extension of the peak
    shape described by Namboodiri et al here: https://www.osti.gov/biblio/392720
    to fit CZT energy spectra. In their case, the exponential tail was only on
    the low side of the peak.

    A distribution with the exponential tail on only one side may be obtained by
    fixing the undesired side's parameters to 0.

    The tail amplitudes are expressed as ratios with respect to the peak
    amplitude (tail_amplitude / amplitude).

    The slope parameter impacts how steep the tail is, and the cutoff parameter
    impacts how far out it goes.
    """

    def __init__(self, *args, **kwargs):
        super().__init__(gauss_dbl_exp, **kwargs)
        self.set_param_hint(f"{self.prefix}amp", min=0)
        self.set_param_hint(f"{self.prefix}mu", min=0)
        self.set_param_hint(f"{self.prefix}sigma", min=0)
        self.set_param_hint(f"{self.prefix}ltail_ratio", min=0)
        self.set_param_hint(f"{self.prefix}rtail_ratio", min=0)

    def guess(self, y, x=None, dx=None):
        if x is None:
            x = np.arange(0, len(y))
        if dx is None:
            dx = np.ones_like(x)
        mu = np.mean(x)
        amp = np.max(y)
        return [
            (f"{self.prefix}amp", "value", amp),
            (f"{self.prefix}amp", "min", 0.0),
            (f"{self.prefix}mu", "value", mu),
            (f"{self.prefix}mu", "min", x[0]),
            (f"{self.prefix}mu", "max", x[-1]),
            (f"{self.prefix}sigma", "value", 1.0),
            (f"{self.prefix}sigma", "min", 0.0),
            (f"{self.prefix}ltail_ratio", "value", 0.1),
            (f"{self.prefix}ltail_ratio", "min", 0.0),
            (f"{self.prefix}ltail_slope", "value", 0.05),
            (f"{self.prefix}ltail_cutoff", "value", 1.0),
            (f"{self.prefix}rtail_ratio", "value", 0.1),
            (f"{self.prefix}rtail_ratio", "min", 0.0),
            (f"{self.prefix}rtail_slope", "value", -0.05),
            (f"{self.prefix}rtail_cutoff", "value", 1.0),
        ]


MODEL_STR_TO_CLS = {
    "constant": ConstantModel,
    "line": LineModel,
    "gauss": GaussModel,
    "gausserf": GaussErfModel,
    "erf": ErfModel,
    "exp": ExpModel,
    "expgauss": ExpGaussModel,
    "gaussdblexp": GaussDblExpModel,
}


def _parameters_to_bq_guess(params: Parameters):
    """Convert a Parameters object to the tuple format becquerel expects for guess().

    Parameters
    ----------
    params : lmfit.parameter.Parameters
        Parameters object to convert

    Returns
    -------
    list of tuples
        Guess, min, and max values for each parameter.
    """
    s = []
    for k, v in params.items():
        s.append((k, "value", v.value))
        s.append((k, "min", v.min))
        s.append((k, "max", v.max))
    return s


# -----------------------------------------------------------------------------
# Fitters
# -----------------------------------------------------------------------------


class Fitter:
    """Base class for more specialized fit objects.

    A note on interpreting fit results: ascribing meaning to histogram fit
    parameters is notoriously tricky, since the y-scale has units of counts
    per bin width, not just counts. The user may need to divide by the
    histogram bin width for area- or height-like parameters if the histogram is
    not already normalized by bin width. See, e.g., p. 171 of Bevington and
    Robinson, "Data reduction and error analysis for the physical sciences".
    """

    def __init__(self, model, x=None, y=None, y_unc=None, dx=None, roi=None, mask=None):
        # Initialize
        self._model = None
        self._name = None
        self._x = None
        self._y = None
        self._y_unc = None
        self._roi = None
        self._roi_msk = None
        self._mask = None
        self._xmode = None
        self._ymode = None
        self.result = None
        self.dx = None
        # Model and parameters
        self._make_model(model)
        self.params = self.model.make_params()
        # Set data
        self.set_data(
            x=x, y=y, y_unc=y_unc, dx=dx, roi=roi, mask=mask, update_defaults=True
        )

    def __str__(self):
        return (
            "bq.Fitter instance\n"
            + f"     name: {self.name}\n"
            + f"    model: {self.model}\n"
            + f"        x: {self.x}\n"
            + f"        y: {self.y}\n"
            + f"    y_unc: {self.y_unc}\n"
            + f"    xmode: {self.xmode}\n"
            + f"    ymode: {self.ymode}\n"
            + f"       dx: {self.dx}\n"
            + f"      roi: {self.roi}"
        )

    __repr__ = __str__

    @property
    def name(self):
        return self._name

    @property
    def model(self):
        return self._model

    @property
    def x(self):
        return self._x

    @property
    def y(self):
        return self._y

    @property
    def y_unc(self):
        if self._y_unc is None:
            warnings.warn(
                "No y uncertainties (y_unc) provided. The fit will not be "
                + "weighted causing in poor results at low counting statistics.",
                FittingWarning,
            )
        return self._y_unc

    @y_unc.setter
    def y_unc(self, y_unc):
        if y_unc is not None:
            self._y_unc = np.asarray(y_unc, dtype=float)
            assert len(self.x) == len(self._y_unc), (
                f"Fitting x (len {len(self.x)}) does not match y_unc "
                "(len {len(self._y_unc)})"
            )
            if np.any(self._y_unc <= 0.0):
                min_v = np.min(self._y_unc[self._y_unc > 0.0])
                warnings.warn(
                    "Negative or zero uncertainty not supported. Changing "
                    + f"them to {min_v}. If you have Poisson data, "
                    + "this should be 1."
                )
                self._y_unc[self._y_unc <= 0.0] = min_v
        else:
            self._y_unc = None

    @property
    def x_roi(self):
        return self.x[self.roi_msk & self.mask]

    @property
    def y_roi(self):
        return self.y[self.roi_msk & self.mask]

    @property
    def y_unc_roi(self):
        if self.y_unc is None:
            return None
        return self.y_unc[self.roi_msk & self.mask]

    @property
    def dx_roi(self):
        if self.dx is None:
            return None
        return self.dx[self.roi_msk & self.mask]

    @property
    def roi(self):
        return self._roi

    @property
    def roi_msk(self):
        if self._roi_msk is None:
            return np.ones_like(self.x, dtype=bool)
        else:
            return self._roi_msk

    @property
    def mask(self):
        if self._mask is None:
            return np.ones_like(self.x, dtype=bool)
        else:
            return self._mask

    @property
    def xmode(self):
        return self._xmode

    @property
    def ymode(self):
        return self._ymode

    @property
    def param_names(self):
        return list(self.params.keys())

    def set_data(
        self, y, x=None, y_unc=None, dx=None, roi=None, update_defaults=True, mask=None
    ):
        # Set y data (skip if y is None)
        if y is None:
            return
        self._y = np.asarray(y)
        # Set x data
        if x is None:
            self._x = np.arange(len(self.y))
        else:
            self._x = np.asarray(x)
            assert len(self.x) == len(
                self.y
            ), f"Fitting x (len {len(self.x)}) does not match y (len {len(self.y)})"
        # Handle y uncertainties
        self.y_unc = y_unc
        # set deltax (bin width)
        self.dx = dx
        # fit mask
        self._mask = mask

        if roi is not None:
            self.set_roi(*roi)
        if update_defaults:
            self.guess_param_defaults(update=True)

    def set_roi(self, low, high, update_defaults=True):
        """Set the region of interest (ROI) of x-values for the fit.

        Parameters
        ----------
        low : float
            Lower x-value of the ROI
        high : float
            Upper x-value of the ROI
        update_defaults : bool, optional
            If True, recompute default params based on new ROI.
        """

        self._roi = (float(low), float(high))
        self._roi_msk = (self.x >= self.roi[0]) & (self.x <= self.roi[1])
        if update_defaults:
            self.guess_param_defaults(update=True)

    def set_param(self, pname, ptype, pvalue):
        self.params[pname].set(**{ptype: pvalue})  # FIXME set(ptype, pvalue) ?

    def _translate_model(self, m):
        if inspect.isclass(m):
            if not issubclass(m, Model):
                raise FittingError(f"Input model is not a subclass of Model: {m}")
            self._model_cls_cnt[m] = self._model_cls_cnt.get(m, 0) + 1
            return m
        elif isinstance(m, Model):
            cls = m.__class__
            self._model_cls_cnt[cls] = self._model_cls_cnt.get(cls, 0) + 1
            return m
        elif isinstance(m, str):
            cls = MODEL_STR_TO_CLS.get(m.lower(), None)
            if cls is not None:
                self._model_cls_cnt[cls] = self._model_cls_cnt.get(cls, 0) + 1
                return cls
        raise FittingError(f"Unknown model type: {m}")

    def _make_model(self, model):
        if isinstance(model, str) or isinstance(model, Model):
            model = [model]
        # Convert the model(s) to a list of Model classes / Model instancess
        self._model_cls_cnt = {}
        model_translated = [self._translate_model(m) for m in model]
        # Build complete model with appropriate prefixes
        model_prefixes = set()
        models = []
        name = ""
        for m in model_translated:
            if inspect.isclass(m):
                prefix_base = m.__name__.lower()
                if prefix_base.endswith("model"):
                    prefix_base = prefix_base[:-5]
                if self._model_cls_cnt[m] == 1:
                    prefix = f"{prefix_base}_"
                else:
                    for i in range(self._model_cls_cnt[m]):
                        prefix = f"{prefix_base}{i}_"
                        if prefix not in model_prefixes:
                            break
                m_instance = m(prefix=prefix)
            else:
                m_instance = m
            if m_instance.prefix in model_prefixes:
                raise FittingError(
                    "A model prefix is not unique: "
                    + f"{m_instance.prefix} "
                    + f"All models: {model_translated}"
                )
            model_prefixes.add(m_instance.prefix)
            models.append(m_instance)
            name += m_instance._name.capitalize()
        # Construct final model
        self._name = name
        self._model = models[0]
        for m in models[1:]:
            self._model += m

    def _guess_param_defaults(self, **kwargs):
        params = []
        for comp in self.model.components:
            prefix = comp.prefix
            plen = len(prefix)
            comp_kwargs = {
                k[plen:]: v for k, v in kwargs.items() if k.startswith(prefix)
            }
            p = comp.guess(self.y_roi, x=self.x_roi, dx=self.dx_roi, **comp_kwargs)
            if isinstance(p, Parameters):
                p = _parameters_to_bq_guess(p)
            elif p is None:
                raise TypeError()
            params += p
        return params

    def guess_param_defaults(self, update=False, **kwargs):
        defaults = self._guess_param_defaults(**kwargs)
        if update:
            if defaults is not None:
                for dp in defaults:
                    self.set_param(*dp)
        return defaults

    def fit(self, backend="lmfit", guess=None, limits=None):
        """Perform the weighted fit to data.

        Parameters
        ----------
        backend : {'lmfit', 'lmfit-pml', '[i]minuit-pml'}
            Backend fitting module to use.
        guess : dict of {str: numeric}, optional
            User-specified parameter guesses that override guesses provided by
            the Model.guess() or Fitter.guess_param_defaults() methods.
            Currently only implemented for backend="lmfit" and "iminuit".
        limits : dict of {str: tuple}, optional
            User-specified parameter limits that override limits provided by
            the Model.guess() or Fitter.guess_param_defaults() methods.
            Currently only implemented for backend="lmfit" and "iminuit".

        Raises
        ------
        FittingError
            If `backend` is not supported.
        AssertionError
            If self.y is None.
        """

        assert self.y is not None, "No data initialized, did you call set_data?"
        self.result = None
        y_roi_norm = self.y_roi
        if self.dx is not None:
            y_roi_norm = self.y_roi / self.dx_roi

        self.backend = backend.lower().strip()

        if self.backend == "lmfit":
            # Perform the fit, weighted by 1/uncertainties.
            weights = self.y_unc_roi**-1.0
            self.result = self.model.fit(
                y_roi_norm,
                self.params,
                x=self.x_roi,
                weights=weights,
            )

        elif self.backend == "lmfit-pml":
            self._set_likelihood_residual()
            # Perform the fit. PML automatically applies 1/sqrt(y) weights, so
            # additional weights here just convert back to counts.
            self.result = self.model.fit(
                self.y_roi,
                self.params,  # self.result.params,
                x=self.x_roi,
                weights=self.dx_roi,
                fit_kws={"reduce_fcn": lambda r: np.sum(r)},
                method="Nelder-Mead",
                calc_covar=False,
            )  # no, bounds, default would be L-BFGS-B'
            # NOTE: Calculating errors in lmfit-pml breaks minimization

        elif self.backend in ["iminuit", "minuit"]:
            raise NotImplementedError(
                f"Backend {self.backend} with least-squares loss not yet "
                + f"supported. Use {self.backend}-pml for Poisson loss or "
                + "lmfit for least-squares."
            )

        elif self.backend in ["iminuit-pml", "minuit-pml"]:
            # Translate a model from lmfit to minuit

            if not _is_count_like(self.y_roi):
                warnings.warn(
                    "Passing non-count-like data to a Poisson loss fit", FittingWarning
                )

            def model_loss(*args):
                """Poisson loss given the model specified by args."""
                # Convert args to kwargs as lmfit.model.eval _requires_ kwargs,
                # while the cost function passed to the Minuit object seems to
                # _require_ args.
                kwargs = {self.model.param_names[i]: arg for i, arg in enumerate(args)}
                y_eval = self.model.eval(x=self.x_roi, **kwargs)
                if self.dx_roi is not None:
                    y_eval *= self.dx_roi
                return poisson_loss(y_eval, self.y_roi)

            # Filter out fixed params and have one consistent variable name
            # instead of all the params / param_names / parameters / etc.
            free_vars = [p for p in self.params if self.params[p].vary]

            # Parameter guesses
            try:
                # First try parsing the lmfit guess into iminuit
                guess_l = self.guess_param_defaults()
                guess_i = {
                    g[0]: g[2]
                    for g in guess_l
                    if (g[1] == "value" and g[0] in free_vars)
                }
            except NotImplementedError:
                # If the model/component does not have a guess() method
                guess_i = {}
            # Then override with user input
            if guess is not None:
                guess_i.update(guess)
                del guess  # eliminate subscript confusion

            # Handle user parameter limits
            # Supplying guesses and/or bounds seems more important for minuit
            try:
                # First try parsing the lmfit limits into iminuit
                limits_l = self.guess_param_defaults()
                min_vals, max_vals = {}, {}
                for lim in limits_l:
                    if lim[1] == "min":
                        min_vals[lim[0]] = lim[2]
                    elif lim[1] == "max":
                        max_vals[lim[0]] = lim[2]
                limits_i = {
                    p: (min_vals.get(p, None), max_vals.get(p, None)) for p in free_vars
                }
            except NotImplementedError:
                # If the model/component does not have a guess() method
                limits_i = {}
            # Then override with user input
            if limits is not None:
                limits_i.update(limits)
                del limits  # eliminate subscript confusion

            # Since Minuit requires guesses for every parameter, if we don't
            # have a guess, use limits_i midpoint, or zero barring that.
            for p in free_vars:
                if p not in guess_i:
                    warn_str = f"No guess provided for parameter {p}. "
                    if (
                        p in limits_i
                        and limits_i[p][0] is not None
                        and limits_i[p][1] is not None
                    ):
                        warnings.warn(warn_str + "Setting to limits midpoint.")
                        guess_i[p] = 0.5 * (limits_i[p][0] + limits_i[p][1])
                    else:
                        warnings.warn(warn_str + "Setting to 0.")
                        guess_i[p] = 0.0

            # Set up the Minuit minimizer with initial guess
            self.result = Minuit(model_loss, name=free_vars, **guess_i)

            # Set user parameter limits
            for k, v in limits_i.items():
                self.result.limits[k] = v

            # Specify proper error definition for likelihood model
            self.result.errordef = Minuit.LIKELIHOOD

            # Specify extra checks
            self.result.strategy = 2

            # Run the minimizer
            self.result.migrad()

            # Compute errors
            self.result.hesse()
            try:
                self.result.minos()
            except RuntimeError as exc:
                warnings.warn(f"Could not compute Minos errors: {exc}")

            # Update the interfaces to best_values and init_values
            self._best_values, self._init_values = {}, {}
            for i in range(self.result.npar):
                p = self.result.parameters[i]
                self._best_values[p] = self.result.values[i]
                self._init_values[p] = self.result.init_params[p].value

            # Arg order sanity checks
            assert list(self._best_values.keys()) == free_vars
            assert list(self._init_values.keys()) == free_vars
            assert list(self.result.parameters) == free_vars

        else:
            raise FittingError(f"Unknown fitting backend: {backend}")

    def _set_likelihood_residual(self):
        def _likelihood_residual(self, params, data, weights, **kwargs):
            """same as model._residual of lmfit"""
            model = self.eval(params, **kwargs)
            if weights is not None:
                model *= weights
            if self.nan_policy == "raise" and not np.all(np.isfinite(model)):
                msg = (
                    "The model function generated NaN values and the fit "
                    "aborted! Please check your model function and/or set "
                    "boundaries on parameters where applicable. In cases "
                    "like this, using \"nan_policy='omit'\" will probably "
                    "not work."
                )
                raise ValueError(msg)
            mask = model <= 0  # This should not be necessary
            diff = model - scipy.special.xlogy(data, model)
            diff[mask] = 1e32
            if np.issubdtype(diff.dtype, complex):
                # data/model are complex
                diff = diff.ravel().view(float)
            return np.asarray(diff).ravel()  # for compatibility with pandas.Series

        # This overwrites the  model residual method, is an ugly hack to make
        # poisson fitting possible. This is not undone for now.
        self.model._residual = _likelihood_residual.__get__(self.model, Model)

    def eval(self, x, params=None, **kwargs):
        return self.model.eval(x=x, params=params, **kwargs)

    def calc_area_and_unc(self, component=None, x=None) -> ufloat:
        """Calculate the area (and uncertainty) under the fit (or component thereof).

        Parameters
        ----------
        component : Model or str, optional
            Model component (or name thereof) for which to calculate the area, by
            default None, in which case the entire model is used.
        x : array-like, optional
            x values to use for function evaluation, by default `self.x`. Note that
            changing x can easily lead to incorrect results if done carelessly, as the
            spacing of x values needs to be the same as used to compute the fit. Thus
            one should only pass in `self.x`, `self.x_roi`, or slices thereof.

        Returns
        -------
        uncertainties.ufloat
            Area under the fit and its 1-sigma uncertainty.

        References
        ----------
        .. Tellinghuisen, J. (2001). Statistical error propagation. The Journal of
           Physical Chemistry A, 105(15), 3917-3921.

        """

        if "lmfit" in self.backend:
            warnings.warn(
                "`lmfit` error estimates are unreliable. "
                "`minuit` is recommended where possible",
                FittingWarning,
            )

        def _calc_area(param_vec, **kwargs):
            """Internal function to compute the area given the fit values."""
            param_dict = {name: val for (name, val) in zip(kwargs["names"], param_vec)}
            return kwargs["model"].eval(x=kwargs["xvals"], **param_dict).sum()

        # Handle input defaults
        xvals = self.x if x is None else x
        dxvals = np.diff(xvals)
        if not np.allclose(dxvals[0], dxvals):
            raise NotImplementedError("Non-linear x spacing is not supported.")
        if not np.allclose(dxvals[0], np.diff(self.x)):
            raise FittingError("dx values must match those used in the fit")

        if component is None:
            # Use the entire model (i.e., all components)
            model = self.model
        elif isinstance(component, str):
            # Look up the component based on its name
            idx = [
                component.prefix.strip("_") for component in self.model.components
            ].index(component)
            model = self.model.components[idx]
        else:
            # Use the Model object itself
            model = component

        # Format param names/values so the gradient calculation can handle _calc_area
        names = [name for name in self.param_names if self.params[name].vary]
        values = [self.param_val(name) for name in names]

        # Compute the area under the curve
        area = _calc_area(values, xvals=xvals, model=model, names=names)

        # Compute the gradient with respect to the best fit parameters
        grad = nd.Gradient(_calc_area)
        g = np.atleast_2d(grad(values, xvals=xvals, model=model, names=names)).T

        # Compute the gradient with respect to the best fit parameters
        grad = nd.Gradient(_calc_area)
        g = np.atleast_2d(grad(values, xvals=xvals, model=model, names=names)).T

        # Compute the variance in the area estimate: Tellinghuisen Eq. 1
        if self.covariance is None or np.allclose(self.covariance, 0.0):
            warnings.warn(
                "The covariance could not be estimated. Returning 0 for error estimate",
                FittingWarning,
            )
            covariance = np.zeros((len(g), len(g)))
        else:
            covariance = self.covariance
        area_variance = g.T @ covariance @ g
        area_variance = area_variance[0, 0]
        # We don't divide by the binwidth here because we are summing bins: if we double
        # the binwidth, we double the counts per bin but halve the number of bins.
        return ufloat(area, np.sqrt(area_variance))

    def param_val(self, param) -> float:
        """
        Value of fit parameter `param`
        """
        if self.result is None:
            return None
        if "lmfit" in self.backend:
            if param in self.result.params:
                return self.result.params[param].value
            elif param in self.result.best_values:
                return self.result.best_values[param]
            else:
                raise FittingError(f"Unknown param: {param}")
        elif "minuit" in self.backend:
            if param in self.result.parameters:
                return self.result.params[param].value
            raise FittingError(f"Unknown param: {param}")
        raise FittingError(f"Unknown backend: {self.backend}")

    def param_unc(self, param) -> float:
        """
        Fit error of fit parameter `param`
        """
        if self.result is None:
            return None
        if "lmfit" in self.backend:
            if param in self.result.params:
                return self.result.params[param].stderr
            elif param in self.result.best_values:
                # This is the case for the `erf_form` key
                return np.nan
            else:
                raise FittingError(f"Unknown param: {param}")
        elif "minuit" in self.backend:
            if param in self.result.parameters:
                return self.result.params[param].error  # TODO minos vs hesse?
            raise FittingError(f"Unknown param: {param}")
        raise FittingError(f"Unknown backend: {self.backend}")

    def param_rel_unc(self, param) -> float:
        """
        Relative error of fit parameter `param`
        """
        if self.param_unc(param):
            return self.param_unc(param) / np.abs(self.param_val(param))
        return None

    def param_val_and_unc(self, param: str) -> ufloat:
        """Value and fit uncertainty of `param`, as a ufloat."""
        if self.param_unc(param):
            return ufloat(self.param_val(param), self.param_unc(param))
        return None

    @property
    def best_values(self) -> dict:
        """Wrapper for dictionary of best_values."""
        if "lmfit" in self.backend:
            return self.result.best_values
        elif "minuit" in self.backend:
            return self._best_values
        raise FittingError(f"Unknown backend: {self.backend}")

    @property
    def init_values(self) -> dict:
        """Wrapper for dictionary of init_values."""
        if "lmfit" in self.backend:
            return self.result.init_values
        elif "minuit" in self.backend:
            return self._init_values
        raise FittingError(f"Unknown backend: {self.backend}")

    @property
<<<<<<< HEAD
    def success(self) -> bool:
=======
    def uncertainties(self) -> dict:
        """Dictionary of uncertainties, keyed on param name."""
        return {
            param: self.param_unc(param)
            for param in self.params
            if self.params[param].vary
        }

    @property
    def success(self):
>>>>>>> 5109ff4a
        if "lmfit" in self.backend:
            return self.result.success
        elif "minuit" in self.backend:
            return self.result.valid
        raise FittingError(f"Unknown backend: {self.backend}")

    @property
    def covariance(self):
        """Wrapper for fit covariance matrix."""
        if "lmfit" in self.backend:
            return self.result.covar
        elif "minuit" in self.backend:
            return self.result.covariance
        raise FittingError(f"Unknown backend: {self.backend}")

    def param_dataframe(self, sort_by_model: bool = False) -> pd.DataFrame:
        """
        Dataframe of all fit parameters value and fit error
        """
        if self.result is None:
            return None
        df = pd.DataFrame(columns=["val", "unc"], dtype=float)
        for k in self.param_names:
            df.loc[k, "val"] = self.param_val(k)
            df.loc[k, "unc"] = self.param_unc(k)
        if sort_by_model:
            df.set_index(
                pd.MultiIndex.from_tuples(
                    # Only split on the first underscore, in case the param name
                    # has an underscore in it
                    [tuple(p.split("_", maxsplit=1)) for p in df.index],
                    names=["model", "param"],
                ),
                inplace=True,
            )
        return df

    def compute_residuals(self, residual_type: str = "abs") -> np.ndarray:
        """Compute residuals between the data and the fit.

        Parameters
        ----------
        residual_type : {'abs', 'rel', 'sigma'}, optional
            Residual type to calculate (default: 'abs')
                'abs' : data - fit
                'rel' : (data - fit) / |fit|
                'sigma' : (data - fit) / (data_uncertainty)

        Returns
        -------
        np.ndarray
            Array of residuals
        """
        dx_roi = np.ones_like(self.x_roi) if self.dx_roi is None else self.dx_roi
        y_eval = self.eval(self.x_roi, **self.best_values) * dx_roi
        y_res = self.y_roi - y_eval

        if residual_type == "rel":
            # Residuals relative to the model evaluation
            return y_res / np.abs(y_eval)
        elif residual_type == "sigma":
            # Residuals relative to the data uncertainty
            return y_res / self.y_unc_roi
        elif residual_type == "abs":
            # Absolute residuals
            return y_res
        raise ValueError(f"Unknown residuals type: {residual_type:s}")

    def plot(self, npts=1000, **kwargs):
        """Plot the fit result on the current axis.

        Parameters
        ----------
        npts : int (optional)
            Number of points in x to generate.
        kwargs : dict (optional)
            Additional kwargs passed to plt.plot().

        Returns
        -------
        int
            Description of anonymous integer return value.
        """

        x_plot = np.linspace(self.x_roi[0], self.x_roi[-1], npts)
        y = self.eval(x_plot, **self.best_values)
        plt.plot(x_plot, y, **kwargs)

    def custom_plot(
        self,
        title=None,
        savefname=None,
        title_fontsize=24,
        title_fontweight="bold",
        residual_type="abs",
        **kwargs,
    ):
        """Three-panel figure showing fit results.

        Top-left panel shows the data and the fit. Bottom-left shows the fit
        residuals. Right prints fit statistics and correlations.

        Parameters
        ----------
        title : str, optional
            Title of the figure (default: no title)
        savefname : str, optional
            Filename to save the figure as (default: not saved)
        title_fontsize : int, optional
            Title font size (default: 24)
        title_fontweight : str, optional
            Title font weight (default: 'bold')
        residual_type : {'abs', 'rel', 'sigma'}, optional
            Residual type to calculate (default: 'abs')
                'abs' : data - fit
                'rel' : (data - fit) / |fit|
                'sigma' : (data - fit) / (data_uncertainty)
        **kwargs
            Additional kwargs. Currently unused.

        Returns
        -------
        matplotlib figure
            Returned only if savefname is None
        """
        ymin, ymax = self.y_roi.min(), self.y_roi.max()
        # Prepare plots
        dx, dx_roi = self.dx, self.dx_roi
        if dx is None:
            dx = np.ones_like(self.x)
        if dx_roi is None:
            dx_roi = np.ones_like(self.x_roi)
        gs = GridSpec(2, 2, height_ratios=(4, 1))
        gs.update(
            left=0.05, right=0.99, wspace=0.03, top=0.94, bottom=0.06, hspace=0.06
        )
        fig = plt.figure(figsize=(18, 9))
        fit_ax = fig.add_subplot(gs[0, 0])
        res_ax = fig.add_subplot(gs[1, 0], sharex=fit_ax)
        txt_ax = fig.add_subplot(gs[:, 1])
        txt_ax.get_xaxis().set_visible(False)
        txt_ax.get_yaxis().set_visible(False)
        # Set fig title
        if title is not None:
            fig.suptitle(
                str(title), fontweight=title_fontweight, fontsize=title_fontsize
            )

        # ---------------------------------------
        # Fit plot (keep track of min/max in roi)
        # ---------------------------------------
        # Smooth roi x values
        x_plot = np.linspace(self.x_roi[0], self.x_roi[-1], 1000)
        # All data (not only roi)
        fit_ax.errorbar(
            self.x,
            self.y / dx,
            yerr=self.y_unc,
            c="k",
            fmt="o",
            markersize=5,
            alpha=0.1,
            label="data",
        )
        # Init fit
        y = self.eval(x_plot, **self.init_values)
        ymin, ymax = min(y.min(), ymin), max(y.max(), ymax)
        fit_ax.plot(x_plot, y, "k--", label="init")
        # Best fit
        y = self.eval(x_plot, **self.best_values)
        ymin, ymax = min(y.min(), ymin), max(y.max(), ymax)
        fit_ax.plot(x_plot, y, color="#e31a1c", label="best fit", zorder=10)
        # Plot 1 sigma uncertainty bands
        # TODO: for minuit, see how_to_draw_error_bands iminuit notebook
        if self.success and "lmfit" in self.backend:
            yunc = self.result.eval_uncertainty(x=x_plot, sigma=1)
            fit_ax.fill_between(
                x_plot,
                y - yunc,
                y + yunc,
                label=r"$\pm 1\, \sigma$",
                color="#e31a1c",
                alpha=0.2,
                zorder=9,
            )
        # Components
        fit_ax.set_prop_cycle(color=COLORS)
        for m in self.model.components:
            y = m.eval(x=x_plot, **self.best_values)
            if isinstance(y, float):
                y = np.ones(x_plot.shape) * y
            ymin, ymax = min(y.min(), ymin), max(y.max(), ymax)
            fit_ax.plot(x_plot, y, label=m.prefix)
        # Plot Peak center and FWHM
        peak_centers = [
            self.param_val(p)
            for p in self.param_names
            if (p.startswith("gauss") and p.endswith("mu"))
        ]
        peak_fwhms = [
            self.param_val(p) * FWHM_SIG_RATIO
            for p in self.param_names
            if (p.startswith("gauss") and p.endswith("sigma"))
        ]
        for i, (c, f) in enumerate(zip(peak_centers, peak_fwhms)):
            if i == 0:
                label = "Centroid and FWHM"
            else:
                label = None
            fit_ax.axvline(c, color="#ff7f00")
            fit_ax.axvspan(
                c - f / 2.0, c + f / 2.0, color="#ff7f00", alpha=0.2, label=label
            )
        # Misc
        fit_ax.legend(loc="upper right")
        # Set viewing window to only include the roi (not entire spectrum)
        xpad = (self.x_roi[-1] - self.x_roi[0]) * 0.05
        ypad = (ymax - ymin) * 0.05
        fit_ax.set_xlim([self.x_roi[0] - xpad, self.x_roi[-1] + xpad])
        fit_ax.set_ylim([ymin - ypad, ymax + ypad])
        fit_ax.set_ylabel(self.ymode)

        # ---------
        # Residuals
        # ---------
        y_eval = self.eval(self.x_roi, **self.best_values) * dx_roi
        res_kwargs = dict(fmt="o", color="k", markersize=5, label="residuals")

        # Y-values of the residual plot, depending on residual_type
        y_plot = self.compute_residuals(residual_type)

        # Error bars and ylabel of the residual plot
        if residual_type == "rel":
            yerr_plot = self.y_unc_roi / np.abs(y_eval)
            ylabel = "Relative residuals"
        elif residual_type == "sigma":
            yerr_plot = np.zeros_like(y_plot)
            ylabel = r"Residuals $(\sigma)$"
        elif residual_type == "abs":
            yerr_plot = self.y_unc_roi
            ylabel = "Residuals"
        else:
            raise ValueError(f"Unknown residuals option: {residual_type:s}")
        res_ax.errorbar(x=self.x_roi, y=y_plot, yerr=yerr_plot, **res_kwargs)
        res_ax.axhline(0.0, linestyle="dashed", c="k", linewidth=1.0)
        res_ax.set_ylabel(ylabel)
        res_ax.set_xlabel(self.xmode)

        # -------------------
        # Fit report (txt_ax)
        # -------------------
        props = dict(boxstyle="round", facecolor="white", edgecolor="black", alpha=1)
        props = dict(facecolor="white", edgecolor="none", alpha=0)
        fp = FontProperties(family="monospace", size=8)
        if "lmfit" in self.backend:
            best_fit_values = ""
            op = self.result.params
            for p in self.result.params:
                if op[p].stderr is None:
                    pass
                    # TODO: Calculate errors breaks minimization right now
                    # warnings.warn(
                    #     "Package numdifftools is required to have "
                    #     "stderr calculated.", FittingWarning)
                else:
                    best_fit_values += "{:15} {: .6e} +/- {:.5e} ({:6.1%})\n".format(
                        p, op[p].value, op[p].stderr, abs(op[p].stderr / op[p].value)
                    )
            best_fit_values += "{:15} {: .6e}\n".format(
                "Chi Squared:", self.result.chisqr
            )
            best_fit_values += "{:15} {: .6e}".format(
                "Reduced Chi Sq:", self.result.redchi
            )
            # Remove first 2 lines of fit report (long model description)
            s = "\n".join(self.result.fit_report().split("\n")[2:])
            # Add some more parameter details
            s += "\n"
            param_df = self.param_dataframe(sort_by_model=True)
            for model_name, sdf in param_df.groupby(level="model"):
                s += model_name + "\n"
                for (_, param_name), param_data in sdf.iterrows():
                    v = param_data["val"]
                    e = param_data["unc"]
                    s += "    {:24}: {: .6e} +/- {:.5e} ({:6.1%})\n".format(
                        param_name, v, e, np.abs(e / v)
                    )
        elif "minuit" in self.backend:
            s = str(self.result) + "\n"

        # Add info about the ROI and units
        if self.roi:
            s += "ROI: [{:.3f}, {:.3f}]\n".format(*self.roi)
        s += "X units: {:s}\n".format(self.xmode if self.xmode else "None")
        s += "Y units: {:s}\n".format(self.ymode if self.ymode else "None")
        # Add to empty axis
        txt_ax.text(
            x=0.01,
            y=0.99,
            s=s,
            fontproperties=fp,
            ha="left",
            va="top",
            transform=txt_ax.transAxes,
            bbox=props,
        )

        if savefname is not None:
            fig.savefig(savefname)
            plt.close(fig)
        else:
            return fig<|MERGE_RESOLUTION|>--- conflicted
+++ resolved
@@ -1128,9 +1128,6 @@
         raise FittingError(f"Unknown backend: {self.backend}")
 
     @property
-<<<<<<< HEAD
-    def success(self) -> bool:
-=======
     def uncertainties(self) -> dict:
         """Dictionary of uncertainties, keyed on param name."""
         return {
@@ -1140,8 +1137,7 @@
         }
 
     @property
-    def success(self):
->>>>>>> 5109ff4a
+    def success(self) -> bool:
         if "lmfit" in self.backend:
             return self.result.success
         elif "minuit" in self.backend:
