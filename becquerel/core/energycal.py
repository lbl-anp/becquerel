""""Energy calibration classes"""

from abc import ABCMeta, abstractmethod, abstractproperty
from future.builtins import dict, super, zip
from future.utils import viewitems
import numpy as np


class EnergyCalError(Exception):
    """Base class for errors in energycal.py"""

    pass


class BadInput(EnergyCalError):
    """Error related to energy cal input"""

    pass


class EnergyCalBase(object):
    """Abstract base class for energy calibration.

    A note on nomenclature: for historic reasons, 'channels' is used in
    energycal.py for generic uncalibrated x-axis values. A 'channel' is no
    longer necessarily an integer channel number (i.e., bin) from a
    multi-channel analyzer, but could for instance be a float-type fC of charge
    collected.

    Subclasses must implement:
      _ch2kev (method)
      kev2ch (method)
      valid_coeffs (property)
      _perform_fit (method)
    """

    __metaclass__ = ABCMeta

    def __init__(self):
        """Create an empty calibration instance.

        Normally you should use from_points or from_coeffs classmethods.

        Args:
          none
        """

        self._calpoints = dict()
        self._coeffs = dict()
        # initialize fit constraints?

    @classmethod
    def from_points(cls, chlist, kevlist, include_origin=False):
        """Construct EnergyCal from calibration points.

        Args:
          chlist: list/tuple/array of the channel values of calibration points
          kevlist: list/tuple/array of the corresponding energy values [keV]
          include_origin: Default is False, if set to True will add a point
                          at zero into the fit.

        Raises:
          BadInput: for bad chlist and/or kevlist.
        """

        if chlist is None or kevlist is None:
            raise BadInput("Channel list and energy list are required")

        try:
            cond = len(chlist) != len(kevlist)
        except TypeError:
            raise BadInput("Inputs must be one dimensional iterables")
        if cond:
            raise BadInput("Channels and energies must be same length")

        cal = cls()

        if include_origin:
            cal.new_calpoint(0, 0)

        for ch, kev in zip(chlist, kevlist):
            try:
                cal.new_calpoint(ch, kev)
            except (ValueError, TypeError):
                raise BadInput("Inputs must be one dimensional iterables")
        cal.update_fit()
        return cal

    @classmethod
    def from_coeffs(cls, coeffs):
        """Construct EnergyCal from equation coefficients dict.

        Args:
          coeffs: a dict with keys equal to elements in valid_coeffs,
            and values specifying the value of the coefficient
        """

        cal = cls()

        for coeff, val in viewitems(coeffs):
            cal._set_coeff(coeff, val)

        # TODO make sure all coefficients are specified

        return cal

    @property
    def channels(self):
        """The channel values of calibration points.

        Returns:
          an np.ndarray of channel values (floats)
        """

        return np.array(list(self._calpoints.values()), dtype=float)

    @property
    def energies(self):
        """The energy values of calibration points.

        Returns:
          an np.ndarray of energy values [keV]
        """

        return np.array(list(self._calpoints), dtype=float)

    @property
    def calpoints(self):
        """The calibration points, in (ch, kev) pairs.

        Returns:
          a list of 2-element tuples of (channel, energy[keV])
        """

        return list(zip(self.channels, self.energies))

    @property
    def coeffs(self):
        """The coefficients of the current calibration curve.

        Returns:
          a dict of {coeff: value}
        """

        # TODO: if there are no coeffs, error?
        return self._coeffs

    def add_calpoint(self, ch, kev):
        """Add a calibration point (ch, kev) pair. May be new or existing.

        Args:
          ch: the channel value of the calibration point
          kev: the energy value of the calibration point [keV]
        """

        self._calpoints[float(kev)] = float(ch)

    def new_calpoint(self, ch, kev):
        """Add a new calibration point. Error if energy matches existing point.

        Args:
          ch: the channel value of the calibration point
          kev: the energy value of the calibration point [keV]

        Raises:
          EnergyCalError: if energy value already exists in calibration
        """

        if kev in self._calpoints:
            raise EnergyCalError("Calibration energy already exists")
        self.add_calpoint(ch, kev)

    def rm_calpoint(self, kev):
        """Remove a calibration point, if it exists.

        Args:
          the energy value of the point to remove [keV]
        """

        if kev in self._calpoints:
            del self._calpoints[kev]
        # TODO erroring version?

    def ch2kev(self, ch):
        """Convert channel(s) to energy value(s).

        Args:
          ch: a scalar, np.array, list or tuple of channel values

        Returns:
          the energy value(s) corresponding to the channel value(s) [keV].
            a float if input is scalar. an np.array if input is iterable
        """

        if isinstance(ch, (list, tuple)):
            ch = np.array(ch)

        return self._ch2kev(ch)

    @abstractmethod
    def _ch2kev(self, ch):
        """Convert scalar OR np.array of channel(s) to energies.

        Should use numpy ufuncs so that the input dtype doesn't matter.

        Args:
          ch: an np.array, float, or int of channel values

        Returns:
          energy values, the same size/type as ch [keV]
        """

        pass

    def kev2ch(self, kev):
        """Convert energy value(s) to channel(s).

        Args:
          kev: a scalar, np.array, list or tuple of energy values [keV]

        Returns:
          the channel value(s) corresponding to the input energies.
            a float if input is scalar. an np.array if input is iterable
        """

        if isinstance(kev, (list, tuple)):
            kev = np.array(kev)

        return self._kev2ch(kev)

    @abstractmethod
    def _kev2ch(self, kev):
        """Convert energy value(s) to channel(s).

        Should use numpy ufuncs so that the input dtype doesn't matter.

        Args:
          kev: an np.array, float, or int of energy values [keV]

        Returns:
          the channel value(s) corresponding to the input energies.
            a float if input is scalar. an np.array if input is iterable
        """

        kev = np.asarray(kev, dtype=np.float)
        # Should we allow negative inputs? (This will change the bounds below)
        assert (keV >= 0).all()
        # Find bounds (assumes self._kev2ch(kev) > 0))
        _ch_min = 0.0
        _ch_max = 1.0
        _num_interp_pts = 1e4
        while True:
            _ch_max_kev = self.ch2keV(_ch_max)
            if _ch_max_kev < kev.max():
                if _ch_max_kev < kev.min():
                    _ch_min = _ch_max
                _ch_max *= 2.0
        # Create at vectors of length _num_interp_pts to interpolate from
        if (_ch_max - _ch_min) > _num_interp_pts:
            _ch = np.arange(int(round(_ch_min)), int(round(_ch_max)), dtype=np.float)
        else:
            _ch = np.linspace(_ch_min, _ch_max, _num_interp_pts, dtype=np.float)
        _kev = self.ch2kev(_ch)
        # calibration must be monotonically increasing
        assert (np.diff(_kev) > 0).all()
        # make sure we can interpolate
        assert (_kev.min() <= kev).all() and (kev <= _kev.max())  
        ch = np.asarray(np.interp(kev, kev_interp, _ch))
        # Removing because this won't be allowed by the bound search
        # assert (ch >= 0).all()
        return ch

    @abstractproperty
    def valid_coeffs(self):
        """A list of valid coefficients for the calibration curve.

        Returns:
          a tuple of strings, the names of the coefficients for this curve
        """

        pass

    def _set_coeff(self, name, val):
        """Set a coefficient for the calibration curve.

        Args:
          name: a string, the name of the coefficient to set
          val: the value to set the coefficient to

        Raises:
          EnergyCalError: if name is not in valid_coeffs
        """

        if name in self.valid_coeffs:
            self._coeffs[name] = val
        else:
            raise EnergyCalError("Invalid coefficient name: {}".format(name))

    def update_fit(self):
        """Compute the calibration curve from the current points.

        Raises:
          EnergyCalError: if there are too few calibration points to fit
        """

        num_coeffs = len(self.valid_coeffs)
        # TODO: free coefficients, not all coefficients
        num_points = len(self._calpoints)

        if num_points == 0:
            raise EnergyCalError("No calibration points; cannot calibrate")
        elif num_points < num_coeffs:
            raise EnergyCalError("Not enough calibration points to fit curve")
        else:
            self._perform_fit()

    @abstractmethod
    def _perform_fit(self):
        """Do the actual curve fitting."""

        pass


# TODO: dummy class for testing?


class LinearEnergyCal(EnergyCalBase):
    """
    kev = b*ch + c
    """

    @classmethod
    def from_coeffs(cls, coeffs):
        """Construct LinearEnergyCal from equation coefficients dict.

        Valid coefficient names (slope, offset):
          ('b', 'c')
          ('p1', 'p0')
          ('slope', 'offset')
          ('m', 'b')

        Args:
          coeffs: a dict with keys equal to valid coeff names,
            and values specifying the value of the coefficient
        """

        new_coeffs = {}
        if "p0" in coeffs and "p1" in coeffs:
            new_coeffs["b"] = coeffs["p1"]
            new_coeffs["c"] = coeffs["p0"]
        elif "slope" in coeffs and "offset" in coeffs:
            new_coeffs["b"] = coeffs["slope"]
            new_coeffs["c"] = coeffs["offset"]
        elif "m" in coeffs and "b" in coeffs:
            new_coeffs["b"] = coeffs["m"]
            new_coeffs["c"] = coeffs["b"]
        else:
            new_coeffs = coeffs.copy()
        cal = super().from_coeffs(new_coeffs)
        return cal

    @property
    def valid_coeffs(self):
        """A list of valid coefficients for the calibration curve.

        Returns:
          a tuple of strings, the names of the coefficients for this curve
        """

        return ("b", "c")

    @property
    def slope(self):
        """Return the slope coefficient value."""

        try:
            return self._coeffs["b"]
        except KeyError:
            raise EnergyCalError("Slope coefficient not yet supplied or calculated.")

    @property
    def offset(self):
        """Return the offset coefficient value."""

        try:
            return self._coeffs["c"]
        except KeyError:
            raise EnergyCalError("Offset coefficient not yet supplied or calculated.")

    def _ch2kev(self, ch):
        """Convert scalar OR np.array of channel(s) to energies.

        Should use numpy ufuncs so that the input dtype doesn't matter.

        Args:
          ch: an np.array, float, or int of channel values

        Returns:
          energy values, the same size/type as ch [keV]
        """

        return self.slope * ch + self.offset

    def _kev2ch(self, kev):
        """Convert energy value(s) to channel(s).

        Args:
          kev: an np.array, float, or int of energy values [keV]

        Returns:
          the channel value(s) corresponding to the input energies.
            a float if input is scalar. an np.array if input is iterable
        """

        return (kev - self.offset) / self.slope

    def _perform_fit(self):
        """Do the actual curve fitting."""

        b, c = np.polyfit(self.channels, self.energies, 1)
<<<<<<< HEAD
        self._set_coeff('b', b)
        self._set_coeff('c', c)


class QuadraticEnergyCal(EnergyCalBase):
    """
    kev = a*ch^2 + b*ch + c
    """

    @property
    def valid_coeffs(self):
        """A list of valid coefficients for the calibration curve.
        Returns:
          a tuple of strings, the names of the coefficients for this curve
        """
        return ('a', 'b', 'c')

    def _ch2kev(self, ch):
        """Convert scalar OR np.array of channel(s) to energies.
        Should use numpy ufuncs so that the input dtype doesn't matter.
        Args:
          ch: an np.array, float, or int of channel values
        Returns:
          energy values, the same size/type as ch [keV]
        """
        return (self._coeffs['a'] * ch ** 2 +
                self._coeffs['b'] * ch +
                self._coeffs['c'])

    def _kev2ch(self, kev):
        """Convert energy value(s) to channel(s).
        Args:
          kev: an np.array, float, or int of energy values [keV]
        Returns:
          the channel value(s) corresponding to the input energies.
            a float if input is scalar. an np.array if input is iterable
        """
        # TODO: address with the quadratic inverse formula
        raise NotImplementedError('Sorry')

    def _perform_fit(self):
        """Do the actual curve fitting."""
        a, b, c = np.polyfit(self.channels, self.energies, 2)
        self._set_coeff('a', a)
        self._set_coeff('b', b)
        self._set_coeff('c', c)
=======
        self._set_coeff("b", b)
        self._set_coeff("c", c)
>>>>>>> d6f4df6e
<|MERGE_RESOLUTION|>--- conflicted
+++ resolved
@@ -264,7 +264,7 @@
         # calibration must be monotonically increasing
         assert (np.diff(_kev) > 0).all()
         # make sure we can interpolate
-        assert (_kev.min() <= kev).all() and (kev <= _kev.max())  
+        assert (_kev.min() <= kev).all() and (kev <= _kev.max())
         ch = np.asarray(np.interp(kev, kev_interp, _ch))
         # Removing because this won't be allowed by the bound search
         # assert (ch >= 0).all()
@@ -418,7 +418,6 @@
         """Do the actual curve fitting."""
 
         b, c = np.polyfit(self.channels, self.energies, 1)
-<<<<<<< HEAD
         self._set_coeff('b', b)
         self._set_coeff('c', c)
 
@@ -464,8 +463,4 @@
         a, b, c = np.polyfit(self.channels, self.energies, 2)
         self._set_coeff('a', a)
         self._set_coeff('b', b)
-        self._set_coeff('c', c)
-=======
-        self._set_coeff("b", b)
-        self._set_coeff("c", c)
->>>>>>> d6f4df6e
+        self._set_coeff('c', c)