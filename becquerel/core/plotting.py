--- conflicted
+++ resolved
@@ -102,11 +102,7 @@
             self.yscale = yscale.lower()
         else:
             self.yscale = 'symlog'
-<<<<<<< HEAD
         self.default_linscaley = 1.5
-=======
-        self.default_linthreshy = 1.5
->>>>>>> 573e2807
 
     def _handle_axes_labels(self, xlabel=None, ylabel=None, **kwargs):
         """Define xlabel and ylabel. Requires counts_mode.
@@ -183,11 +179,7 @@
             elif self.yscale == 'symlog' and data_min >= 0:
                 ymin = 0
             else:
-<<<<<<< HEAD
                 ymin = dynamic_min(data_min, min_delta_y)
-=======
-                ymin = dynamic_min(data_min)
->>>>>>> 573e2807
 
             data_max = np.max(self.ydata)
             ymax = dynamic_max(data_max, self.yscale)
@@ -195,17 +187,7 @@
             self.ylim = (ymin, ymax)
 
         if self.yscale == 'symlog':
-<<<<<<< HEAD
             self.linthreshy = min_delta_y
-=======
-            min_ind = np.argmin(np.abs(self.ydata[self.ydata != 0]))
-            min_delta_y = np.min(np.abs(self.ydata - self.ydata[min_ind]))
-            # floor10_abs = 10**(np.floor(np.log10(min_delta_y)))
-            # sig_fig_abs = np.ceil(min_delta_y / floor10_abs)
-            # TODO
-
-            self.linthreshy = np.abs(min_delta_y)
->>>>>>> 573e2807
 
     def _handle_kwargs(self, **kwargs):
         """Get kwargs for plt.plot and plt.yscale."""
@@ -221,12 +203,8 @@
             self.yscale_kwargs = kwargs['yscale_kwargs']
         else:
             self.yscale_kwargs = {}
-        if self.yscale == 'symlog' and 'linthreshy' not in self.yscale_kwargs:
-<<<<<<< HEAD
-            self.yscale_kwargs['linthreshy'] = self.default_linscaley
-=======
-            self.yscale_kwargs['linthreshy'] = self.default_linthreshy
->>>>>>> 573e2807
+        if self.yscale == 'symlog' and 'linscaley' not in self.yscale_kwargs:
+            self.yscale_kwargs['linscaley'] = self.default_linscaley
 
     def plot(self):
         """Create actual plot."""
@@ -252,21 +230,14 @@
         plt.show()
 
 
-<<<<<<< HEAD
 def dynamic_min(data_min, min_delta_y):
-=======
-def dynamic_min(data_min):
->>>>>>> 573e2807
     """Get an axes lower limit (for y) based on data value.
 
     The lower limit is the next power of 10, or 3 * power of 10, below the min.
 
     Args:
       data_min: the minimum of the data (could be integers or floats)
-<<<<<<< HEAD
       min_delta_y: the minimum step in y
-=======
->>>>>>> 573e2807
     """
 
     if data_min > 0:
@@ -276,13 +247,8 @@
             ymin = ceil10 / 10
         else:
             ymin = ceil10 / 10 * 3
-<<<<<<< HEAD
     elif data_min == 0:
         ymin = min_delta_y / 10.0
-=======
-        print('ceil10: {}'.format(ceil10))
-    elif data_min == 0:
->>>>>>> 573e2807
     else:
         # negative
         floor10 = 10**(np.floor(np.log10(-data_min)))
@@ -291,11 +257,6 @@
             ymin = -floor10 * 3
         else:
             ymin = -floor10 * 10
-<<<<<<< HEAD
-=======
-        print('floor10: {}'.format(floor10))
-    print('sig_fig: {}'.format(sig_fig))
->>>>>>> 573e2807
 
     return ymin
 
@@ -313,10 +274,7 @@
     floor10 = 10**(np.floor(np.log10(data_max)))
     sig_fig = np.ceil(data_max / floor10)
     if yscale == 'linear':
-<<<<<<< HEAD
         sig_fig = np.floor(data_max / floor10)
-=======
->>>>>>> 573e2807
         ymax = floor10 * (sig_fig + 1)
     elif sig_fig < 3:
         ymax = floor10 * 3
