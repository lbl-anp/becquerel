--- conflicted
+++ resolved
@@ -10,14 +10,7 @@
 from .core.utils import UncertaintiesError
 from .core.plotting import SpectrumPlotter, PlottingError
 
-<<<<<<< HEAD
-__all__ = ['core', 'parsers', 'tools', 'rebin',
-           'Spectrum', 'SpectrumError', 'UncalibratedError',
-           'LinearEnergyCal', 'EnergyCalError', 'BadInput',
-           'UncertaintiesError']
-=======
-__all__ = ['core', 'parsers', 'tools',
+__all__ = ['core', 'parsers', 'tools', 'rebin'
            'Spectrum', 'SpectrumError', 'SpectrumPlotter', 'PlottingError',
            'UncalibratedError', 'LinearEnergyCal', 'EnergyCalError',
-           'BadInput', 'UncertaintiesError']
->>>>>>> 4807bce9
+           'BadInput', 'UncertaintiesError']