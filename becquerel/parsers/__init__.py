"""Code for parsing spectrum file types."""

from . import cnf, h5, iec1455, spc, spe
from .parsers import BecquerelParserError, BecquerelParserWarning
<<<<<<< HEAD
from . import h5, cnf, spc, spe, n42, iec1455
=======
>>>>>>> dba8a853

__all__ = [
    "BecquerelParserError",
    "BecquerelParserWarning",
    "h5",
    "cnf",
    "spc",
    "spe",
    "n42",
    "iec1455",
]<|MERGE_RESOLUTION|>--- conflicted
+++ resolved
@@ -1,11 +1,7 @@
 """Code for parsing spectrum file types."""
 
-from . import cnf, h5, iec1455, spc, spe
+from . import cnf, h5, iec1455, n42, spc, spe
 from .parsers import BecquerelParserError, BecquerelParserWarning
-<<<<<<< HEAD
-from . import h5, cnf, spc, spe, n42, iec1455
-=======
->>>>>>> dba8a853
 
 __all__ = [
     "BecquerelParserError",
