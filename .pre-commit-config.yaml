# Exclude CNF, cnf, and iec files
exclude: '(?:\.cnf|\.CNF|\.iec)$'
repos:
  - repo: https://github.com/pre-commit/pre-commit-hooks
    rev: v4.5.0
    hooks:
      - id: trailing-whitespace
      - id: end-of-file-fixer
      - id: check-added-large-files
      - id: check-json
      - id: check-toml
      - id: check-yaml
      - id: check-merge-conflict
      - id: check-yaml
      - id: mixed-line-ending
      - id: requirements-txt-fixer
<<<<<<< HEAD
  - repo: https://github.com/pycqa/isort
    rev: 5.13.2
    hooks:
      - id: isort
        args: [--profile, black, --float-to-top, --color]
=======
  - repo: https://github.com/asottile/pyupgrade
    rev: v3.15.0
    hooks:
      - id: pyupgrade
        args: [--py38-plus]
>>>>>>> 17d73c53
  - repo: https://github.com/psf/black
    rev: 24.1.1
    hooks:
      - id: black
  - repo: https://github.com/PyCQA/autoflake
    rev: v2.2.1
    hooks:
      - id: autoflake
  - repo: https://github.com/PyCQA/flake8
    rev: 7.0.0
    hooks:
      - id: flake8
  - repo: https://github.com/igorshubovych/markdownlint-cli
    rev: v0.39.0
    hooks:
      - id: markdownlint-fix
  - repo: https://github.com/pre-commit/mirrors-prettier
    rev: v4.0.0-alpha.8
    hooks:
      - id: prettier<|MERGE_RESOLUTION|>--- conflicted
+++ resolved
@@ -14,19 +14,16 @@
       - id: check-yaml
       - id: mixed-line-ending
       - id: requirements-txt-fixer
-<<<<<<< HEAD
+  - repo: https://github.com/asottile/pyupgrade
+    rev: v3.15.0
+    hooks:
+      - id: pyupgrade
+        args: [--py38-plus]
   - repo: https://github.com/pycqa/isort
     rev: 5.13.2
     hooks:
       - id: isort
         args: [--profile, black, --float-to-top, --color]
-=======
-  - repo: https://github.com/asottile/pyupgrade
-    rev: v3.15.0
-    hooks:
-      - id: pyupgrade
-        args: [--py38-plus]
->>>>>>> 17d73c53
   - repo: https://github.com/psf/black
     rev: 24.1.1
     hooks:
