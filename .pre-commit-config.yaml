--- conflicted
+++ resolved
@@ -30,41 +30,8 @@
   - repo: https://github.com/astral-sh/ruff-pre-commit
     rev: v0.2.2
     hooks:
-<<<<<<< HEAD
       - id: ruff
       - id: ruff-format
-=======
-      - id: pyupgrade
-        args: [--py38-plus]
-  - repo: https://github.com/asottile/yesqa
-    rev: v1.5.0
-    hooks:
-      - id: yesqa
-  - repo: https://github.com/pycqa/isort
-    rev: 5.13.2
-    hooks:
-      - id: isort
-        args: [--profile, black, --float-to-top, --color]
-  - repo: https://github.com/psf/black
-    rev: 24.4.2
-    hooks:
-      - id: black
-  - repo: https://github.com/PyCQA/autoflake
-    rev: v2.3.1
-    hooks:
-      - id: autoflake
-  - repo: https://github.com/PyCQA/flake8
-    rev: 7.0.0
-    hooks:
-      - id: flake8
-        additional_dependencies: [flake8-bugbear]
-        args: ["--ignore=W503,B015,B028"]
-  - repo: https://github.com/PyCQA/bandit
-    rev: 1.7.8
-    hooks:
-      - id: bandit
-        args: [--skip, "B101"]
->>>>>>> 25438790
   - repo: https://github.com/codespell-project/codespell
     rev: v2.2.6
     hooks:
