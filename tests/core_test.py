"""Test becquerel's Spectrum."""

from __future__ import print_function
import pytest
import numpy as np
from uncertainties import ufloat, UFloat, unumpy

import becquerel as bq

from parsers_test import SAMPLES

TEST_DATA_LENGTH = 256
TEST_COUNTS = 4
TEST_GAIN = 8.23
TEST_EDGES_KEV = np.arange(TEST_DATA_LENGTH + 1) * TEST_GAIN


@pytest.fixture
def spec_data():
    """Build a vector of random counts."""

    floatdata = np.random.poisson(lam=TEST_COUNTS, size=TEST_DATA_LENGTH)
    return floatdata.astype(np.int)


@pytest.fixture
def uncal_spec(spec_data):
    """Generate an uncalibrated spectrum."""

    return bq.Spectrum(spec_data)


@pytest.fixture
def uncal_spec_2(spec_data):
    """Generate an uncalibrated spectrum (2nd instance)."""

    return bq.Spectrum(spec_data)


@pytest.fixture
def uncal_spec_long(spec_data):
    """Generate an uncalibrated spectrum, of longer length."""

    floatdata = np.random.poisson(lam=TEST_COUNTS, size=TEST_DATA_LENGTH * 2)
    uncal = bq.Spectrum(floatdata.astype(np.int))
    return uncal


@pytest.fixture
def cal_spec(spec_data):
    """Generate a calibrated spectrum."""

    return bq.Spectrum(spec_data, bin_edges_kev=TEST_EDGES_KEV)


@pytest.fixture
def cal_spec_2(spec_data):
    """Generate a calibrated spectrum (2nd instance)."""

    return bq.Spectrum(spec_data, bin_edges_kev=TEST_EDGES_KEV)


class TestSpectrumFromFile(object):
    """Test Spectrum.from_file() class method."""

    def run_from_file(self, extension):
        """Run the test of from_file() for files with the given extension."""
        filenames = SAMPLES.get(extension, [])
        assert len(filenames) >= 1
        for filename in filenames:
            spec = bq.Spectrum.from_file(filename)
            assert spec.livetime is not None

    def test_spe(self):
        """Test Spectrum.from_file for SPE file........................."""
        self.run_from_file('.spe')

    def test_spc(self):
        """Test Spectrum.from_file for SPC file........................."""
        self.run_from_file('.spc')

    def test_cnf(self):
        """Test Spectrum.from_file for CNF file........................."""
        self.run_from_file('.cnf')


class TestSpectrumConstructor(object):
    """Test Spectrum.__init__()."""

    def test_uncal(self, uncal_spec):
        """Test simple uncalibrated construction."""

        assert len(uncal_spec.data) == TEST_DATA_LENGTH
        assert not uncal_spec.is_calibrated

    def test_cal(self, cal_spec):
        """Test simple calibrated construction."""

        assert len(cal_spec.data) == TEST_DATA_LENGTH
        assert len(cal_spec.bin_edges_kev) == TEST_DATA_LENGTH + 1
        assert len(cal_spec.energies_kev) == TEST_DATA_LENGTH
        assert cal_spec.is_calibrated

    def test_init_exceptions(self, spec_data):
        """Test errors on initialization."""

        with pytest.raises(bq.SpectrumError):
            bq.Spectrum([])
        with pytest.raises(bq.SpectrumError):
            bq.Spectrum(spec_data, bin_edges_kev=TEST_EDGES_KEV[:-1])

        bad_edges = TEST_EDGES_KEV.copy()
        bad_edges[12] = bad_edges[9]
        with pytest.raises(bq.SpectrumError):
            bq.Spectrum(spec_data, bin_edges_kev=bad_edges)

    def test_uncalibrated_exception(self, uncal_spec):
        """Test UncalibratedError."""

        with pytest.raises(bq.UncalibratedError):
            uncal_spec.energies_kev

    def test_livetime(self, spec_data):
        """Test manual livetime input."""

        lt = 86400
        spec = bq.Spectrum(spec_data, livetime=lt)
        assert spec.livetime == lt

        lt = 300.6
        spec = bq.Spectrum(spec_data, livetime=lt)
        assert spec.livetime == lt


class TestUncertainties(object):
    """Test uncertainties functionality in Spectrum"""

    def test_construct_float_int(self, spec_data):
        """Construct spectrum with non-UFloats (float and int)."""

        spec = bq.Spectrum(spec_data)
        assert isinstance(spec.data[0], UFloat)
        spec = bq.Spectrum(spec_data.astype(float))
        assert isinstance(spec.data[0], UFloat)

    def test_construct_ufloat(self, spec_data):
        """Construct spectrum with UFloats"""

        udata = unumpy.uarray(spec_data, np.ones_like(spec_data))
        spec = bq.Spectrum(udata)
        assert isinstance(spec.data[0], UFloat)
        assert spec.data[0].std_dev == 1

    def test_construct_float_int_uncs(self, spec_data):
        """Construct spectrum with non-UFloats and specify uncs."""

        uncs = np.ones_like(spec_data)
        spec = bq.Spectrum(spec_data, uncs=uncs)
        assert isinstance(spec.data[0], UFloat)
        uncs2 = np.array([c.std_dev for c in spec.data])
        assert np.allclose(uncs2, 1)

    def test_construct_errors(self, spec_data):
        """Construct spectrum with UFloats plus uncs and get an error."""

        uncs = np.ones_like(spec_data)
        udata = unumpy.uarray(spec_data, uncs)
        with pytest.raises(bq.SpectrumError):
            bq.Spectrum(udata, uncs=uncs)

        udata[0] = 1
        with pytest.raises(bq.SpectrumError):
            bq.Spectrum(udata)

    def test_properties(self, spec_data):
        """Test data_vals and data_uncs."""

        spec = bq.Spectrum(spec_data)
        assert isinstance(spec.data[0], UFloat)
        assert np.allclose(spec.data_vals, spec_data)
        expected_uncs = np.sqrt(spec_data)
        expected_uncs[expected_uncs == 0] = 1
        assert np.allclose(spec.data_uncs, expected_uncs)

        uncs = spec_data
        udata = unumpy.uarray(spec_data, uncs)
        spec = bq.Spectrum(udata)
        assert np.allclose(spec.data_vals, spec_data)
        assert np.allclose(spec.data_uncs, uncs)

        uncs = np.ones_like(spec_data)
        spec = bq.Spectrum(spec_data, uncs=uncs)
        assert np.allclose(spec.data_uncs, uncs)


class TestSpectrumAddSubtract(object):
    """Test addition and subtraction of spectra"""

    def test_uncal_add_sub(self, uncal_spec, uncal_spec_2):
        """Test basic addition/subtraction of uncalibrated spectra"""

        tot = uncal_spec + uncal_spec_2
        uncs = np.sqrt(uncal_spec.data_uncs**2 + uncal_spec_2.data_uncs**2)
        assert np.all(
            tot.data == uncal_spec.data + uncal_spec_2.data)
        assert np.all(
            tot.data_vals == uncal_spec.data_vals + uncal_spec_2.data_vals)
        assert np.allclose(tot.data_uncs, uncs)
        diff = uncal_spec - uncal_spec_2
        assert np.all(
            diff.data == uncal_spec.data - uncal_spec_2.data)
        assert np.all(
            diff.data_vals == uncal_spec.data_vals - uncal_spec_2.data_vals)
        assert np.allclose(tot.data_uncs, uncs)

    def test_cal_uncal_add_sub(self, uncal_spec, cal_spec):
        """Test basic addition of a calibrated with an uncalibrated spectrum.

        NOTE: not implemented yet - so check that it errors.
        """

        with pytest.raises(NotImplementedError):
            uncal_spec + cal_spec
        with pytest.raises(NotImplementedError):
            uncal_spec - cal_spec

    def test_cal_add_sub(self, cal_spec, cal_spec_2):
        """Test basic addition of calibrated spectra.

        NOTE: not implemented yet - so check that it errors.
        """

        with pytest.raises(NotImplementedError):
            cal_spec + cal_spec_2
        with pytest.raises(NotImplementedError):
            cal_spec - cal_spec_2

    def test_add_sub_type_error(self, uncal_spec, spec_data):
        """Check that adding/subtracting a non-Spectrum gives a TypeError."""

        with pytest.raises(TypeError):
            uncal_spec + 5
        with pytest.raises(TypeError):
            uncal_spec - 5
        with pytest.raises(TypeError):
            uncal_spec + 'asdf'
        with pytest.raises(TypeError):
            uncal_spec - 'asdf'
        with pytest.raises(TypeError):
            uncal_spec + spec_data
        with pytest.raises(TypeError):
            uncal_spec - spec_data

    def test_add_sub_wrong_length(self, uncal_spec, uncal_spec_long):
        """
        Adding/subtracting spectra of different lengths gives a SpectrumError.
        """

        with pytest.raises(bq.SpectrumError):
            uncal_spec + uncal_spec_long
        with pytest.raises(bq.SpectrumError):
            uncal_spec - uncal_spec_long

    def test_norm_subtract(self, uncal_spec, uncal_spec_2):
        """Test Spectrum.norm_subtract method (set livetime manually)"""

        livetime1 = 300.
        livetime2 = 600.
        uncal_spec.livetime = livetime1
        uncal_spec_2.livetime = livetime2
        spec3 = uncal_spec.norm_subtract(uncal_spec_2)
        np.testing.assert_allclose(
            spec3.data_vals, uncal_spec.data_vals -
            (livetime1 / livetime2) * uncal_spec_2.data_vals)


class TestSpectrumMultiplyDivide(object):
    """Test multiplication and division of spectra"""

    def test_uncal_mul_div(self, uncal_spec):
        """
        Basic multiplication/division of uncalibrated spectrum by a scalar.
        """

        doubled = uncal_spec * 2
        assert np.all(doubled.data == 2 * uncal_spec.data)
        assert np.all(doubled.data_vals == 2 * uncal_spec.data_vals)
        assert np.all(doubled.data_uncs == 2 * uncal_spec.data_uncs)
        halved = uncal_spec / 2
        assert np.all(halved.data == uncal_spec.data / 2.0)
        assert np.allclose(halved.data_vals, uncal_spec.data_vals / 2.0)
        assert np.allclose(halved.data_uncs, uncal_spec.data_uncs / 2.0)

    def test_cal_mul_div(self, cal_spec):
        """Basic multiplication/division of calibrated spectrum by a scalar."""

        doubled = cal_spec * 2
        assert np.all(doubled.data == 2 * cal_spec.data)
        assert np.all(doubled.data_vals == 2 * cal_spec.data_vals)
        assert np.all(doubled.data_uncs == 2 * cal_spec.data_uncs)
        halved = cal_spec / 2
        assert np.all(halved.data == cal_spec.data / 2.0)
        assert np.allclose(halved.data_vals, cal_spec.data_vals / 2.0)
        assert np.allclose(halved.data_uncs, cal_spec.data_uncs / 2.0)
        halved_again = cal_spec * 0.5
        assert np.all(halved_again.data == cal_spec.data * 0.5)
        assert np.allclose(halved.data_vals, cal_spec.data_vals * 0.5)
        assert np.allclose(halved.data_uncs, cal_spec.data_uncs * 0.5)

    def test_uncal_mul_div_uncertainties(self, uncal_spec):
        """
        Multiplication/division of uncal spectrum by a scalar with uncertainty.
        """

        factor = ufloat(2, 0.1)
        doubled = uncal_spec * factor
        assert np.all(doubled.data_vals == 2 * uncal_spec.data_vals)
        assert np.all(doubled.data_uncs >= 2 * uncal_spec.data_uncs)
        halved = uncal_spec / factor
        assert np.allclose(halved.data_vals, uncal_spec.data_vals / 2.0)
        assert np.all(halved.data_uncs >= uncal_spec.data_uncs / 2.0)

    def test_mul_div_type_error(self, uncal_spec, spec_data):
        """Multiplication/division with a non-scalar gives a TypeError."""

        with pytest.raises(TypeError):
            uncal_spec * uncal_spec
        with pytest.raises(TypeError):
            uncal_spec / uncal_spec
        with pytest.raises(TypeError):
            uncal_spec * 'asdf'
        with pytest.raises(TypeError):
            uncal_spec / 'asdf'
        with pytest.raises(TypeError):
            uncal_spec * spec_data
        with pytest.raises(TypeError):
            uncal_spec / spec_data

    def test_mul_div_bad_factor(self, uncal_spec):
        """Multiplication/division with zero/inf/nan gives a SpectrumError."""

        with pytest.raises(bq.SpectrumError):
            uncal_spec * 0
        with pytest.raises(bq.SpectrumError):
            uncal_spec / 0
        with pytest.raises(bq.SpectrumError):
            uncal_spec * np.inf
        with pytest.raises(bq.SpectrumError):
            uncal_spec / np.inf
        with pytest.raises(bq.SpectrumError):
            uncal_spec * np.nan
        with pytest.raises(bq.SpectrumError):
            uncal_spec / np.nan


# ----------------------------------------------
#         Test Spectrum.combine_bins
# ----------------------------------------------

def test_combine_bins(uncal_spec):
    """Test combine_bins with no padding."""

    f = 8
    combined = uncal_spec.combine_bins(f)
    assert len(combined.data) == TEST_DATA_LENGTH / f
    assert combined.data_vals[0] == np.sum(uncal_spec.data_vals[:f])
    assert np.sum(combined.data_vals) == np.sum(uncal_spec.data_vals)


def test_combine_bins_padding(uncal_spec):
    """Test combine_bins with padding (an uneven factor)."""

    f = 10
    combined = uncal_spec.combine_bins(f)
    assert len(combined.data) == np.ceil(float(TEST_DATA_LENGTH) / f)
    assert combined.data_vals[0] == np.sum(uncal_spec.data_vals[:f])
    assert np.sum(combined.data_vals) == np.sum(uncal_spec.data_vals)


<<<<<<< HEAD
# Spectrum.apply_calibration tested in energycal_test.py
=======
# calibration methods tested in energycal_test.py
>>>>>>> 58156f17

# ----------------------------------------------
#         Test Spectrum.bin_widths
# ----------------------------------------------

def test_bin_widths(cal_spec):
    """Test bin_widths"""

    cal_spec.bin_widths
    assert len(cal_spec.bin_widths) == len(cal_spec.data)
    assert np.allclose(cal_spec.bin_widths, TEST_GAIN)<|MERGE_RESOLUTION|>--- conflicted
+++ resolved
@@ -377,11 +377,7 @@
     assert np.sum(combined.data_vals) == np.sum(uncal_spec.data_vals)
 
 
-<<<<<<< HEAD
-# Spectrum.apply_calibration tested in energycal_test.py
-=======
 # calibration methods tested in energycal_test.py
->>>>>>> 58156f17
 
 # ----------------------------------------------
 #         Test Spectrum.bin_widths
