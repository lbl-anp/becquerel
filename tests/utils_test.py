import datetime
import pytest
import numpy as np
import becquerel as bq


# ----------------------------------------------
#         Test utils
# ----------------------------------------------


def test_sqrt_bins():
    """Test basic functionality of utils.sqrt_bins."""
    edge_min = 0
    edge_max = 3000
    n_bins = 128
    be = bq.utils.sqrt_bins(edge_min, edge_max, n_bins)
    bc = (be[1:] + be[:-1]) / 2
    bw = np.diff(be)
    # compute slope of line
    m = np.diff(bw**2) / np.diff(bc)
    # assert that the square of the bin
    assert np.allclose(m[0], m)
    # negative edge_min
    with pytest.raises(AssertionError):
        be = bq.utils.sqrt_bins(-10, edge_max, n_bins)
    # edge_max < edge_min
    with pytest.raises(AssertionError):
        be = bq.utils.sqrt_bins(100, 50, n_bins)


@pytest.mark.parametrize(
    "timestamp",
    [
        datetime.date(year=2023, month=6, day=14),
        datetime.datetime(year=2023, month=6, day=14, hour=0, minute=0, second=0),
        "2023_06_14_00_00_00",
<<<<<<< HEAD
        "2023-06-14T00:00:00.000Z-0000",  # ISO 8601, with timezone
    ]
=======
    ],
>>>>>>> 65bb074f
)
def test_handle_datetime(timestamp):
    expected = datetime.datetime(year=2023, month=6, day=14, hour=0, minute=0, second=0)
    assert bq.core.utils.handle_datetime(timestamp).replace(tzinfo=None) == expected


def test_handle_datetime_None():
    assert bq.core.utils.handle_datetime(None, allow_none=True) is None
    with pytest.raises(TypeError):
        bq.core.utils.handle_datetime(None, allow_none=False)


@pytest.mark.parametrize(
    "arg,error_type",
    [
        ("2023_06_14-08_01_02", ValueError),
        (2022, TypeError),
    ],
)
def test_handle_datetime_err(arg, error_type):
    with pytest.raises(error_type):
        bq.core.utils.handle_datetime(arg)<|MERGE_RESOLUTION|>--- conflicted
+++ resolved
@@ -35,12 +35,8 @@
         datetime.date(year=2023, month=6, day=14),
         datetime.datetime(year=2023, month=6, day=14, hour=0, minute=0, second=0),
         "2023_06_14_00_00_00",
-<<<<<<< HEAD
         "2023-06-14T00:00:00.000Z-0000",  # ISO 8601, with timezone
-    ]
-=======
     ],
->>>>>>> 65bb074f
 )
 def test_handle_datetime(timestamp):
     expected = datetime.datetime(year=2023, month=6, day=14, hour=0, minute=0, second=0)
